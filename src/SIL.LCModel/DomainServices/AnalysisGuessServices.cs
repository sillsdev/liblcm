// Copyright (c) 2009-2022 SIL International
// This software is licensed under the LGPL, version 2.1 or later
// (http://www.gnu.org/licenses/lgpl-2.1.html)
//
// File: AnalysisGuessServices.cs
// Responsibility: pyle
//
// <remarks>
// </remarks>

using System;
using System.Collections.Generic;
using System.Linq;
using SIL.LCModel.Core.KernelInterfaces;
using SIL.LCModel.Core.Text;
using SIL.LCModel.Infrastructure;


namespace SIL.LCModel.DomainServices
{
	/// ----------------------------------------------------------------------------------------
	/// <summary>
	///
	/// </summary>
	/// ----------------------------------------------------------------------------------------
	public class AnalysisGuessServices
	{
		/// <summary>
		///
		/// </summary>
		/// <param name="cache"></param>
		public AnalysisGuessServices(LcmCache cache)
		{
			Cache = cache;
			m_emptyWAG = new EmptyWAG();
			m_nullWAG = new NullWAG();
		}

		/// <summary>
		///
		/// </summary>
		public enum OpinionAgent
		{
			/// <summary>
			///
			/// </summary>
			Computer = -1,
			/// <summary>
			///
			/// </summary>
			Parser = 0,
			/// <summary>
			///
			/// </summary>
			Human = 1,
		}

		public AnalysisOccurrence IgnoreOccurrence { get; set; }

		LcmCache Cache { get; set; }

		// PriorityCount provides a count of the number of times an analysis
		// appears with the given priority (= human approved, parser approved, etc.).
		// It is used to determine which analysis has higher priority.
		class PriorityCount
		{
			public bool lowercased = false; // whether the word form of the analysis was lowercased
			public int priority = 0; // the priority of the count
			public int count = 0;
		}

		class ContextCount
		{
			// First key is the previous/next wordform.
			// Second key is an analysis that occurs in that context.
			// The PriorityCount is the count for the analysis.
			public IDictionary<IAnalysis, Dictionary<IAnalysis, PriorityCount>> previousWordform;
			public IDictionary<IAnalysis, Dictionary<IAnalysis, PriorityCount>> nextWordform;
			public IDictionary<IAnalysis, PriorityCount> wordform;
		}

		// Key of m_guessTable = word form (or analysis).
		// Value of m_guessTable = context counts for word form.
		private IDictionary<IAnalysis, ContextCount> m_guessTable;
		IDictionary<IAnalysis, ContextCount> GuessTable
		{
			get
			{
				if (m_guessTable == null)
					GuessTable = new Dictionary<IAnalysis, ContextCount>();
				return m_guessTable;
			}
			set { m_guessTable = value; }
		}

		// CaselessGuessTable is like GuessTable, but for uppercase word forms that can have lowercase analyses.
		private IDictionary<IAnalysis, ContextCount> m_caselessGuessTable;
		IDictionary<IAnalysis, ContextCount> CaselessGuessTable
		{
			get
			{
				if (m_caselessGuessTable == null)
					CaselessGuessTable = new Dictionary<IAnalysis, ContextCount>();
				return m_caselessGuessTable;
			}
			set { m_caselessGuessTable = value; }
		}

		private readonly IAnalysis m_emptyWAG;  // Represents an empty word form.
		private readonly IAnalysis m_nullWAG;   // Represents an unknown word form.

		/// <summary>
		/// an empty object for a WAG modelled after NullWAG
		/// EmptyWAG represents the previous word form of the first word of a sentence.
		/// </summary>
		public class EmptyWAG : NullCmObject, IAnalysis
		{
			#region IAnalysis Members

			/// <summary>
			///
			/// </summary>
			public IWfiWordform Wordform
			{
				get { return null; }
			}

			/// <summary>
			///
			/// </summary>
			public bool HasWordform
			{
				get { return false; }
			}

			/// <summary>
			///
			/// </summary>
			public IWfiAnalysis Analysis
			{
				get { return null; }
			}

			/// <summary>
			///
			/// </summary>
			/// <param name="ws"></param>
			/// <returns></returns>
			public ITsString GetForm(int ws)
			{
				return null;
			}

			#endregion
		}

		/// <summary>
		/// Informs the guess service that the indicated occurrence is being replaced with the specified new
		/// analysis. If necessary clear the GuessTable. If possible update it.
		/// Return true if the cache was changed.
		/// </summary>
		public bool UpdatingOccurrence(IAnalysis oldAnalysis, IAnalysis newAnalysis)
		{
			if (m_guessTable == null && m_caselessGuessTable == null)
				return false; // already cleared, forget it.
			if (oldAnalysis == newAnalysis)
				return false; // nothing changed, no problem.
			if (!(oldAnalysis is IWfiWordform))
			{
				// In general, no predicting what effect it has on the guess for the
				// wordform or analysis that owns the old analysis. If the old analysis is
				// not the default for its owner or owner's owner, we are OK, but that's too rare
				// to worry about.
				ClearGuessData();
				return true;
			}
			if (newAnalysis is IWfiWordform || newAnalysis.Wordform == null)
				return false; // unlikely but doesn't mess up our guesses.
			if (newAnalysis.Wordform != oldAnalysis)
			{
				// The wordform changed, probably because a lowercase analysis was used.
				// This changes the previous word form of the next word, which is unknown to us.
				ClearGuessData();
				return true;
			}
			var result = false;
			// Remove the word form from the guess tables.
			if (GuessTable.ContainsKey(oldAnalysis))
			{
				GuessTable.Remove(oldAnalysis);
				result = true;
			}
			if (CaselessGuessTable.ContainsKey(oldAnalysis))
			{
				CaselessGuessTable.Remove(oldAnalysis);
				result = true;
			}
			return result;
		}

		bool IsNotDisapproved(IWfiAnalysis wa)
		{
			ICmAgentEvaluation cae = null;
			foreach (var ae in wa.EvaluationsRC)
				if (((ICmAgent)ae.Owner).Human)
					cae = ae;
			if (cae != null)
				return cae.Approves;
			return true; // no opinion
		}

		/// <summary>
		///
		/// </summary>
		/// <param name="wa"></param>
		/// <returns>by default, returns Human agent (e.g. could be approved in text)</returns>
		public OpinionAgent GetOpinionAgent(IWfiAnalysis wa)
		{
			if (IsHumanApproved(wa))
				return OpinionAgent.Human;
			if (IsParserApproved(wa))
				return OpinionAgent.Parser;
			if (IsComputerApproved(wa))
				return OpinionAgent.Computer;
			return OpinionAgent.Human;

		}

		/// <summary>
		///
		/// </summary>
		/// <param name="wa"></param>
		/// <returns></returns>
		public bool IsHumanApproved(IWfiAnalysis wa)
		{
			ICmAgentEvaluation cae = null;
			foreach (var ae in wa.EvaluationsRC)
				if (((ICmAgent)ae.Owner).Human)
					cae = ae;
			if (cae != null)
				return cae.Approves;
			return false; // no opinion
		}

		/// <summary>
		///
		/// </summary>
		/// <param name="wa"></param>
		/// <returns></returns>
		public bool IsHumanDisapproved(IWfiAnalysis wa)
		{
			ICmAgentEvaluation cae = null;
			foreach (var ae in wa.EvaluationsRC)
				if (((ICmAgent)ae.Owner).Human)
					cae = ae;
			if (cae != null)
				return !cae.Approves;
			return false; // no opinion
		}

		/// <summary>
		///
		/// </summary>
		/// <param name="candidate"></param>
		/// <returns></returns>
		public bool IsComputerApproved(IWfiAnalysis candidate)
		{
			var agent = Cache.LangProject.DefaultComputerAgent;
			return candidate.GetAgentOpinion(agent) == Opinions.approves;
		}

		/// <summary>
		///
		/// </summary>
		/// <param name="candidate"></param>
		/// <returns></returns>
		public bool IsParserApproved(IWfiAnalysis candidate)
		{
			var agent = Cache.LangProject.DefaultParserAgent;
			return candidate.GetAgentOpinion(agent) == Opinions.approves;
		}

		/// <summary>
		///
		/// </summary>
		/// <param name="candidate"></param>
		/// <returns></returns>
		public bool IsParserDisapproved(IWfiAnalysis candidate)
		{
			var agent = Cache.LangProject.DefaultParserAgent;
			return candidate.GetAgentOpinion(agent) == Opinions.disapproves;
		}

		/// <summary>
		/// Try to get the default analysis for form in the context of its occurrence.
		/// If form is an analysis,then the result is a gloss.
		/// If form is a wordform, then try to get the default gloss of the default analysis if it exists.
		/// Use m_emptyWAG as the previous word form for the first analysis in a segment.
		/// Use m_nullWAG as the previous word form if the previous word form is unknown.
		/// </summary>
		/// <param name="form">the form that you want an analysis for</param>
		/// <param name="lowercaseForm">the lowercase version of form if its analyses should be included</param>
		/// <param name="occurrence">where the form occurs (used for context)</param>
		/// <param name="analysis">the resulting analysis</param>
		/// <returns>bool</returns>
		private bool TryGetContextAwareGuess(IAnalysis form, IWfiWordform lowercaseForm, AnalysisOccurrence occurrence, out IAnalysis analysis)
		{
			IDictionary<IAnalysis, ContextCount> guessTable = GetGuessTable(form, lowercaseForm);
			analysis = GetBestAnalysis(guessTable[form], occurrence);
			if (analysis == null)
				return false;
			if (analysis is IWfiAnalysis)
			{
				// Get the best gloss for analysis.
				if (TryGetContextAwareGuess(analysis, null, occurrence, out IAnalysis gloss))
				{
					analysis = gloss;
				}
			}
			return true;
		}

		private IDictionary<IAnalysis, ContextCount> GetGuessTable(IAnalysis form, IWfiWordform lowercaseForm)
		{
			IDictionary<IAnalysis, ContextCount> guessTable = lowercaseForm != null ? CaselessGuessTable : GuessTable;

			if (!guessTable.ContainsKey(form))
			{
				// Fill in GuessTable.
				guessTable[form] = GetContextCounts(form);
				if (lowercaseForm != null)
					GetContextCounts(lowercaseForm, true, guessTable[form]);
				// Move uncontexted counts from previousWordform to wordform.
				if (guessTable[form].previousWordform.ContainsKey(m_nullWAG))
				{
					guessTable[form].wordform = guessTable[form].previousWordform[m_nullWAG];
					guessTable[form].previousWordform.Remove(m_nullWAG);
					guessTable[form].nextWordform.Remove(m_nullWAG);
				} else
				{
					guessTable[form].wordform = new Dictionary<IAnalysis, PriorityCount>();
				}
			}
			return guessTable;
		}

		/// <summary>
		/// Get the best analysis from counts given context of occurrence.
		/// </summary>
		/// <param name="counts"></param>
		/// <param name="occurrence"></param>
		/// <returns></returns>
		private IAnalysis GetBestAnalysis(ContextCount counts, AnalysisOccurrence occurrence)
		{
			IAnalysis best = null;
			foreach (IAnalysis key in counts.wordform.Keys)
			{
				if (best == null || ComparePriorityCounts(key, best, occurrence, counts) < 0)
				{
					best = key;
				}
			}
			return best;
		}

		/// <summary>
		/// Get the context counts for form.
		/// </summary>
		/// <param name="form"></param>
		/// <param name="lowercased">whether form is lowercased</param>
		/// <param name="counts">existing context counts</param>
		/// <returns></returns>
		private ContextCount GetContextCounts(IAnalysis form, bool lowercased = false, ContextCount counts = null)
		{
			if (counts == null)
				counts = new ContextCount();
			if (form is IWfiWordform wordform)
			{
				counts.previousWordform = GetAnalysisCounts(wordform, lowercased, true, counts.previousWordform);
				counts.nextWordform = GetAnalysisCounts(wordform, lowercased, false, counts.nextWordform);
			}
			else if (form is IWfiAnalysis analysis)
			{
				// Get default glosses.
<<<<<<< HEAD
				counts = GetGlossCounts(analysis);
			}
			if (counts != null)
			{
				// Get the best analysis for each key in counts.
				foreach (IAnalysis previous in counts.Keys)
				{
					IAnalysis best = null;
					// Use counts[previous].Keys instead of wordform.AnalysesOC
					// because counts[previous].Keys may include lowercase analyses.
					foreach (IAnalysis key in counts[previous].Keys)
					{
						if (best == null || ComparePriorityCounts(key, best, previous, counts) < 0)
						{
							best = key;
							defaults[previous] = best;
						}
					}
				}
=======
				counts.previousWordform = GetGlossCounts(analysis, true);
				counts.nextWordform = GetGlossCounts(analysis, false);
>>>>>>> aee8c1a7
			}
			return counts;
		}

		/// <summary>
		/// Get analysis counts for the given word form in its context.
		/// Uses m_emptyWAG as previous word form for the first analysis in a segment.
		/// Uses m_nullWAG as previous word form when unknown.
		/// This is used by GetBestGuess for word forms and GetSortedAnalysisGuesses.
		/// </summary>
		private IDictionary<IAnalysis, Dictionary<IAnalysis, PriorityCount>> GetAnalysisCounts(IWfiWordform wordform, bool lowercased = false,
			bool previous = true, IDictionary<IAnalysis, Dictionary<IAnalysis, PriorityCount>> counts = null)
		{
			if (counts == null)
				counts = new Dictionary<IAnalysis, Dictionary<IAnalysis, PriorityCount>>();
			var segs = new HashSet<ISegment>();
			foreach (ISegment seg in wordform.OccurrencesInTexts)
			{
				if (segs.Contains(seg)) continue;
				segs.Add(seg);
				for (int i = 0; i < seg.AnalysesRS.Count; i++)
				{
					IAnalysis analysis = seg.AnalysesRS[i];
					if (analysis.Wordform != wordform) continue;
					if (IgnoreOccurrence != null && IgnoreOccurrence.Segment == seg && IgnoreOccurrence.Index == i)
					{
						// Leave this occurrence out.
						continue;
					}
					IAnalysis adjacent = GetAdjacentWordform(seg, i, previous);
					if (analysis is IWfiGloss)
					{
						// Get analysis for gloss.
						analysis = analysis.Analysis;
					}
					if (analysis is IWfiAnalysis)
					{
						// Add high priority count to analysis.
						AddAnalysisCount(adjacent, analysis, 7, lowercased, counts);
					}
				}
			}
			if (IgnoreOccurrence != null)
				// Only include selected analyses.
				return counts;
			// Include analyses that may not have been selected.
			foreach (IWfiAnalysis analysis in wordform.AnalysesOC)
			{
				if (IsNotDisapproved(analysis))
				{
					// Human takes priority over parser which takes priority over computer.
					// Approved takes priority over disapproved.
					// More counts take priority over fewer counts within a priority.
					int priority = IsHumanApproved(analysis) ? 6 : IsHumanDisapproved(analysis) ? 1 :
						IsParserApproved(analysis) ? 5 : IsParserDisapproved(analysis) ? 2 :
						IsComputerApproved(analysis) ? 4 : 3;
					AddAnalysisCount(m_nullWAG, analysis, priority, lowercased, counts);
				}
			}
			return counts;
		}

		/// <summary>
		/// Get gloss counts for the given analysis in its context.
		/// Uses m_emptyWAG as previous word form for the first analysis in a segment.
		/// Uses m_nullWAG as previous word form when unknown.
		/// This is used by GetBestGuess for analyses and GetSortedGlossGuesses.
		/// </summary>
		/// <param name="analysis">the analysis that you want a gloss for</param>
		/// <returns>Dictionary<IAnalysis, Dictionary<IAnalysis, int>></returns>
		private Dictionary<IAnalysis, Dictionary<IAnalysis, PriorityCount>> GetGlossCounts(IWfiAnalysis analysis, bool previous)
		{
			var counts = new Dictionary<IAnalysis, Dictionary<IAnalysis, PriorityCount>>();
			var segs = new HashSet<ISegment>();
			if (!IsNotDisapproved(analysis))
				return counts;
			foreach (ISegment seg in analysis.Wordform.OccurrencesInTexts)
			{
				if (segs.Contains(seg)) continue;
				segs.Add(seg);
				for (int i = 0; i < seg.AnalysesRS.Count; i++)
				{
					// Get gloss for analysis.
					IAnalysis adjacent = GetAdjacentWordform(seg, i, previous);
					IAnalysis gloss = seg.AnalysesRS[i];
					if (gloss is IWfiGloss)
					{
						if (gloss.Analysis == analysis)
						{
							// Add high priority count to gloss.
							AddAnalysisCount(adjacent, gloss, 2, false, counts);
						}
					}
				}
			}
			// Include glosses that may not have been selected.
			foreach (IWfiGloss gloss in analysis.MeaningsOC)
			{
				AddAnalysisCount(m_nullWAG, gloss, 1, false, counts);
			}
			return counts;
		}

		/// <summary>
		/// Get the previous word form given a location.
		/// </summary>
		/// <param name="seg">the segment of the location</param>
		/// <param name="i">the index of the location</param>
		/// <returns>IAnalysis</returns>
		private IAnalysis GetPreviousWordform(ISegment seg, int i)
		{
			if (i == 0)
				return m_emptyWAG;
			IAnalysis previous = seg.AnalysesRS[i - 1];
			if (previous is IWfiAnalysis || previous is IWfiGloss)
			{
				previous = previous.Wordform;
			}
			// Should be IWfiWordform or IPunctuationForm.
			return previous;
		}

		/// <summary>
		/// Get the adjacent word form of a location.
		/// </summary>
		/// <param name="seg">the segment of the location</param>
		/// <param name="i">the index of the location</param>
		/// <returns>IAnalysis</returns>
		private IAnalysis GetAdjacentWordform(ISegment seg, int i, bool previous)
		{
			if (previous && i == 0)
				return m_emptyWAG;
			if (!previous && i == seg.AnalysesRS.Count - 1)
				return m_emptyWAG;
			int j = previous ? i - 1 : i + 1;
			IAnalysis adjacent = seg.AnalysesRS[j];
			if (adjacent is IWfiAnalysis || adjacent is IWfiGloss)
			{
				adjacent = adjacent.Wordform;
			}
			// Should be IWfiWordform or IPunctuationForm.
			return adjacent;
		}

		/// <summary>
		/// Add a count to counts for analysis with the given context word form and the given priority.
		/// </summary>
		/// <param name="context">the context word form</param>
		/// <param name="analysis">the analysis being counted</param>
		/// <param name="priority">the priority of the count</param>
		/// <param name="lowercased">whether the word form of the analysis was lowercased</param>
		/// <param name="counts">the dictionary of counts being incremented</param>
		/// <returns>void</returns>
		private void AddAnalysisCount(IAnalysis context, IAnalysis analysis, int priority, bool lowercased,
			IDictionary<IAnalysis, Dictionary<IAnalysis, PriorityCount>> counts)
		{
			if (context != m_nullWAG)
			{
				// Record count for unknown/backoff.
				AddAnalysisCount(m_nullWAG, analysis, priority, lowercased, counts);
			}
			if (!counts.ContainsKey(context))
			{
				counts[context] = new Dictionary<IAnalysis, PriorityCount>();
			}
			if (!counts[context].ContainsKey(analysis))
			{
				counts[context][analysis] = new PriorityCount();
			}
			if (counts[context][analysis].priority > priority)
			{
				// Ignore this count because its priority is too low.
				return;
			}
			if (counts[context][analysis].priority < priority)
			{
				// Start a new priority count.
				counts[context][analysis].priority = priority;
				counts[context][analysis].lowercased = lowercased;
				counts[context][analysis].count = 0;
			}
			// Increment count.
			counts[context][analysis].count += 1;
		}

		/// <summary>
		/// Compare the priority counts for a1 and a2 based on the context of the occurrence.
		/// Sort in descending order.
		/// </summary>
		private int ComparePriorityCounts(IAnalysis a1, IAnalysis a2, AnalysisOccurrence occurrence, ContextCount contextCount)
		{
			// Compare contexted counts.
			if (occurrence != null)
			{
				float score1 = GetContextScore(a1, occurrence, contextCount);
				float score2 = GetContextScore(a2, occurrence, contextCount);
				if (score1 < score2)
					return 1;
				if (score1 > score2)
					return -1;
			}
			// Compare non-contexted counts.
			IDictionary<IAnalysis, PriorityCount> counts = contextCount.wordform;
			// Prefer higher priority counts.
			int priority1 = counts.ContainsKey(a1) ? counts[a1].priority : 0;
			int priority2 = counts.ContainsKey(a2) ? counts[a2].priority : 0;
			if (priority1 < priority2)
				return 1;
			if (priority1 > priority2)
				return -1;
			// Prefer higher counts.
			int count1 = counts.ContainsKey(a1) ? counts[a1].count : 0;
			int count2 = counts.ContainsKey(a2) ? counts[a2].count : 0;
			if (count1 < count2)
				return 1;
			if (count1 > count2)
				return -1;
			// Prefer analyses that haven't been lowercased.
			bool lowercased1 = counts.ContainsKey(a1) && counts[a1].lowercased;
			bool lowercased2 = counts.ContainsKey(a2) && counts[a2].lowercased;
			if (lowercased1 && !lowercased2)
				return 1;
			if (lowercased2 && !lowercased1)
				return -1;
			// Maintain a complete order to avoid non-determinism.
			// This means that GetBestGuess and GetSortedAnalyses[0] should have the same analysis.
			return a1.Guid.CompareTo(a2.Guid);

		}

		float GetContextScore(IAnalysis analysis, AnalysisOccurrence occurrence, ContextCount contextCount)
		{
			float previousScore = GetContextScore(analysis, occurrence, true, contextCount);
			float nextScore = GetContextScore(analysis, occurrence, false, contextCount);
			return previousScore + nextScore;
		}

		float GetContextScore(IAnalysis analysis, AnalysisOccurrence occurrence, bool previous, ContextCount contextCount)
		{
			IAnalysis context = GetAdjacentWordform(occurrence.Segment, occurrence.Index, previous);
			IDictionary < IAnalysis, Dictionary < IAnalysis, PriorityCount >> counts = previous
				? contextCount.previousWordform
				: contextCount.nextWordform;
			if (counts.ContainsKey(context) &&
				counts[context].ContainsKey(analysis))
			{
				float count = counts[context][analysis].count;
				float total = 0;
				foreach (IAnalysis anal in counts[context].Keys)
					total += counts[context][anal].count;
				if (total > 0)
					return count / total;
			}
			return 0;
		}

		/// <summary>
		/// Whenever the data we depend upon changes, use this to make sure we load the latest Guess data.
		/// </summary>
		public void ClearGuessData()
		{
			GuessTable = null;
			CaselessGuessTable = null;
		}

		/// <summary>
		/// Given a wordform, provide the best analysis guess for it (using the default vernacular WS).
		/// </summary>
		/// <param name="wf"></param>
		/// <returns></returns>
		public IAnalysis GetBestGuess(IWfiWordform wf)
		{
			return GetBestGuess(wf, wf.Cache.DefaultVernWs);
		}

		/// <summary>
		/// Given a wf provide the best guess based on the user-approved analyses (in or outside of texts).
		/// If we don't already have a guess, this will try to create one from the lexicon, based on the
		/// form in the specified WS.
		/// </summary>
		public IAnalysis GetBestGuess(IWfiWordform wf, int ws)
		{
			if (!EntryGenerated(wf))
				GenerateEntryGuesses(wf, ws);
			IAnalysis wag;
			if (TryGetContextAwareGuess(wf, null, null, out wag))
				return wag;
			return new NullWAG();
		}

		/// <summary>
		/// Given a wa provide the best guess based on glosses for that analysis (made in or outside of texts).
		/// </summary>
		/// <param name="wa"></param>
		/// <returns></returns>
		public IAnalysis GetBestGuess(IWfiAnalysis wa)
		{
			IAnalysis wag;
			if (TryGetContextAwareGuess(wa, null, null, out wag))
				return wag;
			return new NullWAG();
		}

		/// <summary>
		/// This guess factors in the placement of an occurrence in its segment for making other
		/// decisions like matching lowercase alternatives for sentence initial occurrences.
		/// </summary>
		/// <param name="onlyIndexZeroLowercaseMatching">
		/// True: Do lowercase matching only if the occurrence index is zero.
		/// False: Do lowercase matching regardless of the occurrence index.
		/// </param>
		/// <param name="includeContext">
		/// True: Consider context when getting best guess.
		/// False: Ignore context when getting best guess.
		/// </param>
		public IAnalysis GetBestGuess(AnalysisOccurrence occurrence, bool onlyIndexZeroLowercaseMatching = true, bool includeContext = true)
		{
			int ws = occurrence.BaselineWs;
			if (ws == -1)
				return new NullWAG(); // happens with empty translation lines

			IWfiWordform lowercaseWf = null;
			if (occurrence.Analysis is IWfiWordform wordform)
			{
				lowercaseWf = GetLowercaseWordform(occurrence, ws, onlyIndexZeroLowercaseMatching, wordform);
				// Generate entries if necessary.
				if (!EntryGenerated(wordform))
					GenerateEntryGuesses(wordform, ws);
				if (lowercaseWf != null && !EntryGenerated(lowercaseWf))
					GenerateEntryGuesses(lowercaseWf, ws);
			}
			IAnalysis bestGuess;
			if (TryGetContextAwareGuess(occurrence.Analysis, lowercaseWf, includeContext ? occurrence : null, out bestGuess))
				return bestGuess;
			return new NullWAG();
		}

		/// <summary>
		/// Get the lowercase word form if the occurrence is uppercase.
		/// </summary>
		private IWfiWordform GetLowercaseWordform(AnalysisOccurrence occurrence, int ws,
			bool onlyIndexZeroLowercaseMatching, IWfiWordform wordform)
		{
			// TODO: make it look for the first word in the sentence...may not be at Index 0!
			if (occurrence == null)
				return null;
			if (onlyIndexZeroLowercaseMatching && occurrence.Index != 0)
				return null;
			ITsString tssWfBaseline = occurrence.BaselineText;
			var cf = new CaseFunctions(Cache.ServiceLocator.WritingSystemManager.Get(ws));
			string sLower = cf.ToLower(tssWfBaseline.Text);
			// don't bother looking up the lowercased wordform if the instanceOf is already in lowercase form.
			if (sLower != wordform.ShortName)
			{
				return GetWordformIfNeeded(sLower, ws);
			}
			return null;
		}

		// <summary>
		// Get a wordform with the original case of occurrence's text
		// if it lowercases to the given wordform.
		// Otherwise, return null.
		// </summary>
		private IWfiWordform GetOriginalCaseWordform(AnalysisOccurrence occurrence, IWfiWordform wordform, int ws)
		{
			ITsString tssWfBaseline = occurrence.BaselineText;
			var cf = new CaseFunctions(Cache.ServiceLocator.WritingSystemManager.Get(ws));
			string sLower = cf.ToLower(tssWfBaseline.Text);
			if (sLower == wordform.GetForm(ws).Text)
			{
				return GetWordformIfNeeded(tssWfBaseline.Text, ws);
			}
			return null;
		}

		/// <summary>
		/// Get a wordform for word if it already exists or
		/// if it has an entry in the lexicon.
		/// </summary>
		private IWfiWordform GetWordformIfNeeded(string word, int ws)
		{
			ITsString tssWord = TsStringUtils.MakeString(word, ws);
			IWfiWordform wf;
			// Look for an existing wordform.
			if (Cache.ServiceLocator.GetInstance<IWfiWordformRepository>().TryGetObject(tssWord, out wf))
				return wf;
			// Only create a wordform if there is an entry for it in the lexicon.
			var morphs = MorphServices.GetMatchingMonomorphemicMorphs(Cache, tssWord);
			if (morphs.Count() > 0)
			{
				NonUndoableUnitOfWorkHelper.DoUsingNewOrCurrentUowOrSkip(Cache.ActionHandlerAccessor,
					"Trying to generate wordforms during PropChanged when we can't save them.",
					() =>
					{
						wf = Cache.ServiceLocator.GetInstance<IWfiWordformFactory>().Create(tssWord);
					});
				return wf;
			}
			return null;
		}

		private IAnalysis GetBestGuess(IAnalysis wag, int ws)
		{
			if (wag is IWfiWordform)
				return GetBestGuess(wag.Wordform, ws);
			if (wag is IWfiAnalysis)
				return GetBestGuess(wag.Analysis);
			return new NullWAG();
		}

		/// <summary>
		///
		/// </summary>
		public bool TryGetBestGuess(IAnalysis wag, int ws, out IAnalysis bestGuess)
		{
			bestGuess = GetBestGuess(wag, ws);
			return !(bestGuess is NullWAG);
		}

		/// <summary>
		///
		/// </summary>
		/// <param name="onlyIndexZeroLowercaseMatching">
		/// True: Do lowercase matching only if the occurrence index is zero.
		/// False: Do lowercase matching regardless of the occurrence index.
		/// </param>
		public bool TryGetBestGuess(AnalysisOccurrence occurrence, out IAnalysis bestGuess, bool onlyIndexZeroLowercaseMatching = true)
		{
			bestGuess = GetBestGuess(occurrence, onlyIndexZeroLowercaseMatching);
			return !(bestGuess is NullWAG);
		}

		/// <summary>
		/// Get possible analyses for the wordform sorted by priority.
		/// <param name="wordform">wordform to get analyses for</param>
		/// <param name="occurrence">the location of the wordform</param>
		/// <param name="onlyIndexZeroLowercaseMatching">
		/// True: Do lowercase matching only if the occurrence index is zero.
		/// False: Do lowercase matching regardless of the occurrence index.
		/// </param>
		/// </summary>
		public List<IWfiAnalysis> GetSortedAnalysisGuesses(IWfiWordform wordform, AnalysisOccurrence occurrence, bool onlyIndexZeroLowercaseMatching = true)
		{
			int ws = occurrence != null ? occurrence.BaselineWs : wordform.Cache.DefaultVernWs;
			return GetSortedAnalysisGuesses(wordform, ws, occurrence, onlyIndexZeroLowercaseMatching);
		}

		/// <summary>
		/// Get possible analyses for the wordform sorted by priority.
		/// <param name="wordform">wordform to get analyses for</param>
		/// <param name="ws">the writing system for wordform</param>
		/// </summary>
		public List<IWfiAnalysis> GetSortedAnalysisGuesses(IWfiWordform wordform, int ws)
		{
			return GetSortedAnalysisGuesses(wordform, ws, null);
		}

		/// <summary>
		/// Get possible analyses for the wordform sorted by priority.
		/// <param name="wordform">wordform to get analyses for</param>
		/// <param name="ws">the writing system for wordform</param>
		/// <param name="occurrence">the location of wordform</param>
		/// <param name="onlyIndexZeroLowercaseMatching">
		/// True: Do lowercase matching only if the occurrence index is zero.
		/// False: Do lowercase matching regardless of the occurrence index.
		/// </param>
		/// </summary>
		private List<IWfiAnalysis> GetSortedAnalysisGuesses(IWfiWordform wordform, int ws, AnalysisOccurrence occurrence, bool onlyIndexZeroLowercaseMatching = true)
		{
			if (occurrence != null && (!onlyIndexZeroLowercaseMatching || occurrence.Index == 0))
			{
				// Sometimes the user selects a lowercase wordform for an uppercase word.
				// Get the original case so that we can include uppercase analyses.
				var originalCaseWf = GetOriginalCaseWordform(occurrence, wordform, ws);
				if (originalCaseWf != null)
					wordform = originalCaseWf;
			}
			IWfiWordform lowercaseWf = GetLowercaseWordform(occurrence, ws, onlyIndexZeroLowercaseMatching, wordform);

			// Generate entries if necessary.
			if (!EntryGenerated(wordform))
				GenerateEntryGuesses(wordform, ws);
			if (lowercaseWf != null && !EntryGenerated(lowercaseWf))
				GenerateEntryGuesses(lowercaseWf, ws);

			// Get analyses to sort.
			List<IWfiAnalysis> analyses = wordform.AnalysesOC.ToList();
			if (lowercaseWf != null)
				analyses.AddRange(lowercaseWf.AnalysesOC);

			// Sort analyses.
			IDictionary<IAnalysis, ContextCount> guessTable = GetGuessTable(wordform, lowercaseWf);
			analyses.Sort((x, y) => ComparePriorityCounts(x, y, occurrence, guessTable[wordform]));
			return analyses;
		}

		/// <summary>
		/// Get possible glosses for the analysis sorted by priority.
		/// </summary>
		public List<IWfiGloss> GetSortedGlossGuesses(IWfiAnalysis analysis, AnalysisOccurrence occurrence = null)
		{
			List<IWfiGloss> glosses = analysis.MeaningsOC.ToList();
			IDictionary<IAnalysis, ContextCount> guessTable = GetGuessTable(analysis, null);
			glosses.Sort((x, y) => ComparePriorityCounts(x, y, occurrence, guessTable[analysis]));
			return glosses;
		}

		#region GenerateEntryGuesses
		/// <summary>
		/// This class stores the relevant database ids for information which can generate a
		/// default analysis for a WfiWordform that has no analyses, but whose form exactly
		/// matches a LexemeForm or an AlternateForm of a LexEntry.
		/// </summary>
		private struct EmptyWwfInfo
		{
			public readonly IMoForm Form;
			public readonly IMoMorphSynAnalysis Msa;
			public readonly IPartOfSpeech Pos;
			public readonly ILexSense Sense;
			public EmptyWwfInfo(IMoForm form, IMoMorphSynAnalysis msa, IPartOfSpeech pos, ILexSense sense)
			{
				Form = form;
				Msa = msa;
				Pos = pos;
				Sense = sense;
			}
		}

		// Allows comparing strings in dictionary.
		class TsStringEquator : IEqualityComparer<ITsString>
		{
			public bool Equals(ITsString x, ITsString y)
			{
				return x.Equals(y); // NOT ==
			}

			public int GetHashCode(ITsString obj)
			{
				return (obj.Text ?? "").GetHashCode() ^ obj.get_WritingSystem(0);
			}
		}

		/// <summary>
		/// For a given text, go through all the paragraph Segment.Analyses looking for words
		/// to be candidates for guesses provided by matching to entries in the Lexicon.
		/// For a word to be a candidate for a computer guess it must have
		/// 1) no analyses that have human approved/disapproved evaluations and
		/// 2) no analyses that have computer approved/disapproved evaluations
		/// </summary>
		IDictionary<IWfiWordform, EmptyWwfInfo> MapWordsForComputerGuessesToBestMatchingEntry(IStText stText)
		{
			var wordsToMatch = new Dictionary<IWfiWordform, ITsString>();
			foreach (IStTxtPara para in stText.ParagraphsOS)
			{
				foreach (
					var analysisOccurrence in
						SegmentServices.StTextAnnotationNavigator.GetWordformOccurrencesAdvancingInPara(para)
							.Where(ao => ao.Analysis is IWfiWordform))
				{
					var word = analysisOccurrence.Analysis.Wordform;
					if (!wordsToMatch.ContainsKey(word) && !HasAnalysis(word))
					{
						var tssWord = analysisOccurrence.BaselineText;
						wordsToMatch[word] = tssWord;
					}
				}
			}
			return MapWordsForComputerGuessesToBestMatchingEntry(wordsToMatch);
		}

		/// <summary>
		/// This overload finds defaults for a specific wordform
		/// </summary>
		private Dictionary<IWfiWordform, EmptyWwfInfo> MapWordsForComputerGuessesToBestMatchingEntry(IWfiWordform wf, int ws)
		{
			var wordsToMatch = new Dictionary<IWfiWordform, ITsString>();
			wordsToMatch[wf] = wf.Form.get_String(ws);
			return MapWordsForComputerGuessesToBestMatchingEntry(wordsToMatch);
		}


		/// <summary>
		/// This overload finds guesses for wordforms specified in a dictionary that maps a wordform to the
		/// string that we want to match (might be a different case form).
		/// </summary>
		/// <param name="wordsToMatch"></param>
		/// <returns></returns>
		private Dictionary<IWfiWordform, EmptyWwfInfo> MapWordsForComputerGuessesToBestMatchingEntry(Dictionary<IWfiWordform, ITsString> wordsToMatch)
		{
			var matchingMorphs = new Dictionary<ITsString, IMoStemAllomorph>(new TsStringEquator());
			foreach (var tssWord in wordsToMatch.Values)
				matchingMorphs[tssWord] = null;
			MorphServices.GetMatchingMonomorphemicMorphs(Cache, matchingMorphs);
			var mapEmptyWfInfo = new Dictionary<IWfiWordform, EmptyWwfInfo>();
			foreach (var kvp in wordsToMatch)
			{
				var word = kvp.Key;
				var tssWord = kvp.Value;
				var bestMatchingMorph = matchingMorphs[tssWord];
				if (bestMatchingMorph != null)
				{
					var entryOrVariant = bestMatchingMorph.OwnerOfClass<ILexEntry>();
					ILexEntry mainEntry;
					ILexSense sense;
					GetMainEntryAndSense(entryOrVariant, out mainEntry, out sense);
					if (sense == null && mainEntry.SensesOS.Count > 0)
					{
						sense = mainEntry.SensesOS.Where(s => s.MorphoSyntaxAnalysisRA is IMoStemMsa)
							.FirstOrDefault();
					}
					IMoStemMsa msa = null;
					IPartOfSpeech pos = null;
					if (sense != null)
					{
						msa = (IMoStemMsa)sense.MorphoSyntaxAnalysisRA;
						pos = msa.PartOfSpeechRA;
					}
					// map the word to its best entry.
					var entryInfo = new EmptyWwfInfo(bestMatchingMorph, msa, pos, sense);
					mapEmptyWfInfo.Add(word, entryInfo);
				}

			}
			return mapEmptyWfInfo;
		}

		private void GetMainEntryAndSense(ILexEntry entryOrVariant, out ILexEntry mainEntry, out ILexSense sense)
		{
			sense = null;
			// first see if this is a variant of another entry.
			var entryRef = DomainObjectServices.GetVariantRef(entryOrVariant, true);
			if (entryRef != null)
			{
				// get the main entry or sense.
				var component = entryRef.ComponentLexemesRS[0] as IVariantComponentLexeme;
				if (component is ILexSense sense1)
				{
					sense = sense1;
					mainEntry = sense.Entry;
				}
				else
				{
					mainEntry = component as ILexEntry;
					// consider using the sense of the variant, if it has one. (LT-9681)
				}
			}
			else
			{
				mainEntry = entryOrVariant;
			}
		}

		private bool HasAnalysis(IWfiWordform word)
		{
			return word.AnalysesOC.Count > 0;
		}

		/// <summary>
		/// Has GenerateEntryGuesses already been called for wordform?
		/// </summary>
		/// <param name="wordform"></param>
		private bool EntryGenerated(IWfiWordform wordform)
		{
			// NB: This is a hack.  It assumes that analyses
			// aren't created before GenerateEntryGuesses is called.
			return wordform.AnalysesOC.Count > 0;
		}
		/// <summary>
		/// For the given text, find words for which we can generate analyses that match lexical entries.
		/// </summary>
		/// <param name="stText"></param>
		public void GenerateEntryGuesses(IStText stText)
		{
			GenerateEntryGuesses(MapWordsForComputerGuessesToBestMatchingEntry(stText));
		}

		/// <summary>
		/// For the given wordform, find words for which we can generate analyses that match lexical entries.
		/// </summary>
		internal void GenerateEntryGuesses(IWfiWordform wf, int ws)
		{
			GenerateEntryGuesses(MapWordsForComputerGuessesToBestMatchingEntry(wf, ws));
		}

		/// <summary>
		/// For the given sequence of correspondences, generate analyses.
		/// </summary>
		private void GenerateEntryGuesses(IDictionary<IWfiWordform, EmptyWwfInfo> map)
		{
			var waFactory = Cache.ServiceLocator.GetInstance<IWfiAnalysisFactory>();
			var wgFactory = Cache.ServiceLocator.GetInstance<IWfiGlossFactory>();
			var wmbFactory = Cache.ServiceLocator.GetInstance<IWfiMorphBundleFactory>();
			var computerAgent = Cache.LangProject.DefaultComputerAgent;
			foreach (var keyPair in map)
			{
				var ww = keyPair.Key;
				var info = keyPair.Value;
				if (!HasAnalysis(ww))
				{
					NonUndoableUnitOfWorkHelper.DoUsingNewOrCurrentUowOrSkip(Cache.ActionHandlerAccessor,
						"Trying to generate guesses during PropChanged when we can't save them.",
						() =>
						{
							var newAnalysis = waFactory.Create(ww, wgFactory);
							newAnalysis.CategoryRA = info.Pos;
							// Not all entries have senses.
							if (info.Sense != null && !IsEmptyMultiUnicode(info.Sense.Gloss))
							{
								// copy all the gloss alternatives from the sense into the word gloss.
								IWfiGloss wg = newAnalysis.MeaningsOC.First();
								wg.Form.MergeAlternatives(info.Sense.Gloss);
							}
							else
							{
								// Eliminate the dummy gloss (LT-21815).
								newAnalysis.MeaningsOC.Clear();
							}
							var wmb = wmbFactory.Create();
							newAnalysis.MorphBundlesOS.Add(wmb);
							if (info.Form != null)
								wmb.MorphRA = info.Form;
							if (info.Msa != null)
								wmb.MsaRA = info.Msa;
							if (info.Sense != null)
								wmb.SenseRA = info.Sense;

							// Now, set up an approved "Computer" evaluation of this generated analysis
							computerAgent.SetEvaluation(newAnalysis, Opinions.approves);
							// Clear GuessTable entries.
							if (GuessTable.ContainsKey(ww))
								GuessTable.Remove(ww);
							if (CaselessGuessTable.ContainsKey(ww))
								CaselessGuessTable.Remove(ww);
						});
				}
			}
		}

		bool IsEmptyMultiUnicode(IMultiUnicode multiUnicode)
		{
			foreach (var ws in multiUnicode.AvailableWritingSystemIds)
			{
				if (multiUnicode.get_String(ws).Length > 0)
					return false;
			}
			return true;
		}
		#endregion GenerateEntryGuesses
	}
}<|MERGE_RESOLUTION|>--- conflicted
+++ resolved
@@ -329,60 +329,12 @@
 				// Fill in GuessTable.
 				guessTable[form] = GetContextCounts(form);
 				if (lowercaseForm != null)
-					GetContextCounts(lowercaseForm, true, guessTable[form]);
-				// Move uncontexted counts from previousWordform to wordform.
-				if (guessTable[form].previousWordform.ContainsKey(m_nullWAG))
-				{
-					guessTable[form].wordform = guessTable[form].previousWordform[m_nullWAG];
-					guessTable[form].previousWordform.Remove(m_nullWAG);
-					guessTable[form].nextWordform.Remove(m_nullWAG);
-				} else
-				{
-					guessTable[form].wordform = new Dictionary<IAnalysis, PriorityCount>();
-				}
-			}
-			return guessTable;
-		}
-
-		/// <summary>
-		/// Get the best analysis from counts given context of occurrence.
-		/// </summary>
-		/// <param name="counts"></param>
-		/// <param name="occurrence"></param>
-		/// <returns></returns>
-		private IAnalysis GetBestAnalysis(ContextCount counts, AnalysisOccurrence occurrence)
-		{
-			IAnalysis best = null;
-			foreach (IAnalysis key in counts.wordform.Keys)
-			{
-				if (best == null || ComparePriorityCounts(key, best, occurrence, counts) < 0)
-				{
-					best = key;
-				}
-			}
-			return best;
-		}
-
-		/// <summary>
-		/// Get the context counts for form.
-		/// </summary>
-		/// <param name="form"></param>
-		/// <param name="lowercased">whether form is lowercased</param>
-		/// <param name="counts">existing context counts</param>
-		/// <returns></returns>
-		private ContextCount GetContextCounts(IAnalysis form, bool lowercased = false, ContextCount counts = null)
-		{
-			if (counts == null)
-				counts = new ContextCount();
-			if (form is IWfiWordform wordform)
-			{
-				counts.previousWordform = GetAnalysisCounts(wordform, lowercased, true, counts.previousWordform);
-				counts.nextWordform = GetAnalysisCounts(wordform, lowercased, false, counts.nextWordform);
+					// Add lowercase analyses to counts.
+					GetAnalysisCounts(lowercaseForm, true, counts);
 			}
 			else if (form is IWfiAnalysis analysis)
 			{
 				// Get default glosses.
-<<<<<<< HEAD
 				counts = GetGlossCounts(analysis);
 			}
 			if (counts != null)
@@ -402,12 +354,8 @@
 						}
 					}
 				}
-=======
-				counts.previousWordform = GetGlossCounts(analysis, true);
-				counts.nextWordform = GetGlossCounts(analysis, false);
->>>>>>> aee8c1a7
-			}
-			return counts;
+			}
+			return defaults;
 		}
 
 		/// <summary>
