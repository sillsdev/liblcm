--- conflicted
+++ resolved
@@ -116,7 +116,7 @@
 
 			foreach (string chr in charSet.Characters)
 			{
-				AddCharacter(chr, validCharType);
+					AddCharacter(chr, validCharType);
 			}
 		}
 		#endregion
@@ -421,20 +421,8 @@
 		{
 			if (TsStringUtils.IsWordForming(codepoint))
 				return ValidCharacterType.WordForming;
-<<<<<<< HEAD
-			if (Character.IsNumeric(codepoint))
-			{
-				foreach (string chr in DefaultWordformingChars)
-				{
-					if (chr[0] == codepoint)
-						return ValidCharacterType.WordForming;
-				}
-				return ValidCharacterType.Numeric;
-			}
-=======
 			if (DefaultWordformingChars.Any(chr => chr[0] == codepoint))
 				return ValidCharacterType.WordForming;
->>>>>>> 28e95872
 			return ValidCharacterType.Other;
 		}
 
