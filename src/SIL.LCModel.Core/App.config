--- conflicted
+++ resolved
@@ -10,15 +10,11 @@
       </dependentAssembly>
       <dependentAssembly>
         <assemblyIdentity name="icu.net" publicKeyToken="416fdd914afa6b66" culture="neutral" />
-<<<<<<< HEAD
-        <bindingRedirect oldVersion="0.0.0.0-2.6.0.0" newVersion="2.6.0.0" />
-=======
         <bindingRedirect oldVersion="0.0.0.0-2.7.0.0" newVersion="2.7.0.0" />
       </dependentAssembly>
       <dependentAssembly>
         <assemblyIdentity name="icu.net" publicKeyToken="416fdd914afa6b66" culture="neutral" />
         <bindingRedirect oldVersion="0.0.0.0-2.5.1.0" newVersion="2.5.0.0" />
->>>>>>> f562fd1e
       </dependentAssembly>
     </assemblyBinding>
   </runtime>
