// Copyright (c) 2015 SIL International
// This software is licensed under the LGPL, version 2.1 or later
// (http://www.gnu.org/licenses/lgpl-2.1.html)

using System;
using System.Collections.Generic;
using System.ComponentModel;
using System.Diagnostics;
using System.IO;
using System.Linq;
using System.Text;
using System.Text.RegularExpressions;
using System.Xml;
using System.Xml.Linq;
<<<<<<< HEAD
=======
using Palaso.Reporting;
using Palaso.WritingSystems;
using Palaso.WritingSystems.Collation;
using Palaso.Xml;
>>>>>>> 0db9aa00
using SIL.CoreImpl;
using SIL.FieldWorks.Common.COMInterfaces;
using SIL.Reporting;
using SIL.WritingSystems;
using SIL.WritingSystems.Migration;
using SIL.Xml;

namespace SIL.FieldWorks.FDO.DomainServices.DataMigration
{
	/// <summary>
	/// Migrates from 7000018 to 7000019.
	/// JohnT: In this migration, at least, the model Writing System objects go away.
	/// Therefore it is important to preserve as much information as possible from them in LDML files which replace them.
	/// If there is already a relevant LDML in the folder we leave it alone.
	/// Otherwise if there is an appropriate one in the set we shipped with FieldWorks, we copy the relevant information from that.
	/// Otherwise we make one the best we can from the old writing system FDO object.
	///
	/// This all gets more difficult as FieldWorks moves further away from version 7000019. The first version of this
	/// migration made the new LDML by creating an actual PalasoWritingSystem object, initializing it with the relevant
	/// data, and letting it save itself. This stopped working in July 2011, when WritingSystemDefn got more picky about what IDs
	/// it would accept. We could no longer use it for a data migration which does not include fixing the IDs.
	///
	/// So far, we can still extract the information we want from the current LDML files in the release. This too may change.
	/// </summary>
	internal class DataMigration7000019 : IDataMigration
	{
		#region Implementation of IDataMigration

		/// <summary>
		/// Perform one increment migration step.
		/// </summary>
		/// <param name="domainObjectDtoRepository">Repository of all CmObject DTOs available for one migration step.</param>
		/// <remarks>
		/// The method must add/remove/update the DTOs to the repository,
		/// as it adds/removes objects as part of it work.
		/// Implementors of this interface should ensure the Repository's
		/// starting model version number is correct for the step.
		/// Implementors must also increment the Repository's model version number
		/// at the end of its migration work.
		/// The method also should normally modify the xml string(s)
		/// of relevant DTOs, since that string will be used by the main
		/// data migration calling client (ie. BEP).
		/// </remarks>
		public void PerformMigration(IDomainObjectDTORepository domainObjectDtoRepository)
		{
			DataMigrationServices.CheckVersionNumber(domainObjectDtoRepository, 7000018);

			// collect all writing system info
			var guidToWsInfo = new Dictionary<string, Tuple<string, DomainObjectDTO, XElement>>();
			foreach (DomainObjectDTO wsDto in domainObjectDtoRepository.AllInstancesSansSubclasses("LgWritingSystem").ToArray())
			{
				XElement wsElem = XElement.Parse(wsDto.Xml);
				XElement icuLocaleElem = wsElem.Element("ICULocale");
				var icuLocale = icuLocaleElem.Element("Uni").Value;
				string langTag = Version19LangTagUtils.ToLangTag(icuLocale);
				guidToWsInfo[wsDto.Guid.ToLowerInvariant()] = Tuple.Create(langTag, wsDto, wsElem);
			}

			// remove all CmSortSpec objects
			foreach (DomainObjectDTO sortSpecDto in domainObjectDtoRepository.AllInstancesSansSubclasses("CmSortSpec").ToArray())
				domainObjectDtoRepository.Remove(sortSpecDto);

			// remove SortSpecs property from LangProject
			DomainObjectDTO lpDto = domainObjectDtoRepository.AllInstancesSansSubclasses("LangProject").First();
			XElement lpElem = XElement.Parse(lpDto.Xml);
			XElement sortSpecsElem = lpElem.Element("SortSpecs");
			bool lpModified = false;
			if (sortSpecsElem != null)
			{
				sortSpecsElem.Remove();
				lpModified = true;
			}

			var referencedWsIds = new HashSet<string>();

			// convert all LangProject writing system references to strings
			if (ConvertRefToString(lpElem.Element("AnalysisWss"), guidToWsInfo, referencedWsIds))
				lpModified = true;
			if (ConvertRefToString(lpElem.Element("VernWss"), guidToWsInfo, referencedWsIds))
				lpModified = true;
			if (ConvertRefToString(lpElem.Element("CurAnalysisWss"), guidToWsInfo, referencedWsIds))
				lpModified = true;
			if (ConvertRefToString(lpElem.Element("CurPronunWss"), guidToWsInfo, referencedWsIds))
				lpModified = true;
			if (ConvertRefToString(lpElem.Element("CurVernWss"), guidToWsInfo, referencedWsIds))
				lpModified = true;
			if (lpModified)
				DataMigrationServices.UpdateDTO(domainObjectDtoRepository, lpDto, lpElem.ToString());

			// convert all ReversalIndex writing system references to strings
			ConvertAllRefsToStrings(domainObjectDtoRepository, "ReversalIndex", guidToWsInfo, referencedWsIds);

			// convert all WordformLookupList writing system references to strings
			ConvertAllRefsToStrings(domainObjectDtoRepository, "WordformLookupList", guidToWsInfo, referencedWsIds);

			// convert all CmPossibilityList writing system references to strings
			ConvertAllRefsToStrings(domainObjectDtoRepository, "CmPossibilityList", guidToWsInfo, referencedWsIds);

			// convert all UserViewField writing system references to strings
			ConvertAllRefsToStrings(domainObjectDtoRepository, "UserViewField", guidToWsInfo, referencedWsIds);

			// convert all CmBaseAnnotation writing system references to strings
			ConvertAllRefsToStrings(domainObjectDtoRepository, "CmBaseAnnotation", guidToWsInfo, referencedWsIds);

			// convert all FsOpenFeature writing system references to strings
			ConvertAllRefsToStrings(domainObjectDtoRepository, "FsOpenFeature", guidToWsInfo, referencedWsIds);

			// convert all ScrMarkerMapping ICU locales to lang tags
			ConvertAllIcuLocalesToLangTags(domainObjectDtoRepository, "ScrMarkerMapping", referencedWsIds);

			// convert all ScrImportSource ICU locales to lang tags
			ConvertAllIcuLocalesToLangTags(domainObjectDtoRepository, "ScrImportSource", referencedWsIds);

			// convert all ICU locales to Language Tags and remove legacy magic font names
			foreach (DomainObjectDTO dto in domainObjectDtoRepository.AllInstances())
				UpdateStringsAndProps(domainObjectDtoRepository, dto, referencedWsIds);

			var localStoreFolder = Path.Combine(domainObjectDtoRepository.ProjectFolder, FdoFileHelper.ksWritingSystemsDir);

			// If any writing systems that project needs don't already exist as LDML files,
			// create them, either by copying relevant data from a shipping LDML file, or by
			// extracting data from the obsolete writing system object's XML.
			if (!string.IsNullOrEmpty(domainObjectDtoRepository.ProjectFolder))
			{
				foreach (Tuple<string, DomainObjectDTO, XElement> wsInfo in guidToWsInfo.Values)
				{
					if (referencedWsIds.Contains(wsInfo.Item1))
					{
						var ws = new Version19WritingSystemDefn();
						var langTag = wsInfo.Item1;
						ws.LangTag = langTag;
						var ldmlFileName = Path.ChangeExtension(langTag, "ldml");
						string localPath = Path.Combine(localStoreFolder, ldmlFileName);
						if (File.Exists(localPath))
							continue; // already have one.
						string globalPath = Path.Combine(DirectoryFinder.OldGlobalWritingSystemStoreDirectory, ldmlFileName);
						if (File.Exists(globalPath))
							continue; // already have one.
						// Need to make one.

						// Code similar to this was in the old migrator (prior to 7000043). It does not work
						// because the XML files it is looking for are in the Languages subdirectory of the
						// FieldWorks 6 data directory, and this is looking in the FW 7 one. No one has complained
						// so we decided not to try to fix it for the new implementation of the migration.

						//string langDefPath = Path.Combine(FwDirectoryFinder.GetDataSubDirectory("Languages"),
						//    Path.ChangeExtension(langTag, "xml"));
						//if (File.Exists(langDefPath))
						//    FillWritingSystemFromLangDef(XElement.Load(langDefPath), ws);
						//else

						FillWritingSystemFromFDO(domainObjectDtoRepository, wsInfo.Item3, ws);
						ws.Save(localPath);
					}
				}
			}
			foreach (Tuple<string, DomainObjectDTO, XElement> wsInfo in guidToWsInfo.Values)
			{
				// this should also remove all LgCollations as well
				DataMigrationServices.RemoveIncludingOwnedObjects(domainObjectDtoRepository, wsInfo.Item2, false);
			}

			DataMigrationServices.IncrementVersionNumber(domainObjectDtoRepository);
		}

		private static void ConvertAllIcuLocalesToLangTags(IDomainObjectDTORepository domainObjectDtoRepository, string className,
			HashSet<string> referencedWsIds)
		{
			foreach (DomainObjectDTO dto in domainObjectDtoRepository.AllInstancesWithSubclasses(className))
			{
				XElement elem = XElement.Parse(dto.Xml);
				XElement icuLocaleElem = elem.Element("ICULocale");
				if (icuLocaleElem != null)
				{
					string wsId = Version19LangTagUtils.ToLangTag((string) icuLocaleElem.Element("Uni"));
					icuLocaleElem.AddAfterSelf(new XElement("WritingSystem",
						new XElement("Uni", wsId)));
					icuLocaleElem.Remove();
					DataMigrationServices.UpdateDTO(domainObjectDtoRepository, dto, elem.ToString());
					referencedWsIds.Add(wsId);
				}
			}
		}

		private static void UpdateStringsAndProps(IDomainObjectDTORepository domainObjectDtoRepository, DomainObjectDTO dto,
			HashSet<string> referencedWsIds)
		{
			XElement objElem = XElement.Parse(dto.Xml);
			bool modified = false;
			foreach (XElement elem in objElem.Descendants())
			{
				switch (elem.Name.LocalName)
				{
					case "Run":
					case "AStr":
					case "AUni":
						if (UpdateWsAttribute(elem, referencedWsIds))
							modified = true;
						break;

					case "BulNumFontInfo":
					case "Prop":
					case "WsProp":
						if (UpdateWsAttribute(elem, referencedWsIds))
							modified = true;
						if (UpdateFontAttribute(elem))
							modified = true;
						break;
				}
			}
			if (modified)
				DataMigrationServices.UpdateDTO(domainObjectDtoRepository, dto, objElem.ToString());
		}

		private static bool UpdateWsAttribute(XElement elem, HashSet<string> referencedWsIds)
		{
			bool modified = false;
			XAttribute wsAttr = elem.Attribute("ws");
			if (wsAttr != null)
			{
				string wsVal = wsAttr.Value;
				if (String.IsNullOrEmpty(wsVal))
				{
					wsVal = "en";
					Logger.WriteEvent(String.Format(
						"Converting empty ws attribute to ws=\"en\" in DataMigration7000019: ParentNode={1}{0}",
						elem.Parent.ToString(), Environment.NewLine));
				}
				string wsId = Version19LangTagUtils.ToLangTag(wsVal);
				wsAttr.Value = wsId;
				referencedWsIds.Add(wsId);
				modified = true;
			}

			XAttribute wsBaseAttr = elem.Attribute("wsBase");
			if (wsBaseAttr != null)
			{
				string wsVal = wsBaseAttr.Value;
				if (String.IsNullOrEmpty(wsVal))
				{
					wsVal = "en";
					Logger.WriteEvent(String.Format(
						"Converting empty wsBase attribute to ws=\"en\" in DataMigration7000019: ParentNode={1}{0}.",
						elem.Parent.ToString(), Environment.NewLine));
				}
				string wsId = Version19LangTagUtils.ToLangTag(wsVal);
				wsBaseAttr.Value = wsId;
				referencedWsIds.Add(wsId);
				modified = true;
			}
			return modified;
		}

		private static bool UpdateFontAttribute(XElement elem)
		{
			XAttribute fontAttr = elem.Attribute("fontFamily");
			if (fontAttr != null)
			{
				switch ((string) fontAttr)
				{
					case "<default serif>":
					case "<default sans serif>":
					case "<default pub font>":
					case "<default heading font>":
					case "<default monospace>":
					case "<default fixed>":
						fontAttr.Value = "<default font>";
						return true;
				}
			}
			return false;
		}

		private static void ConvertAllRefsToStrings(IDomainObjectDTORepository domainObjectDtoRepository, string className,
			Dictionary<string, Tuple<string, DomainObjectDTO, XElement>> guidToWsInfo, HashSet<string> referencedWsIds)
		{
			foreach (DomainObjectDTO dto in domainObjectDtoRepository.AllInstancesWithSubclasses(className))
			{
				XElement elem = XElement.Parse(dto.Xml);
				if (ConvertRefToString(elem.Element("WritingSystem"), guidToWsInfo, referencedWsIds))
					DataMigrationServices.UpdateDTO(domainObjectDtoRepository, dto, elem.ToString());
			}
		}

		private static bool ConvertRefToString(XElement refElem, Dictionary<string, Tuple<string, DomainObjectDTO, XElement>> guidToWsInfo,
			HashSet<string> referencedWsIds)
		{
			if (refElem == null)
				return false;

			var sb = new StringBuilder();
			bool first = true;
			foreach (XElement surElem in refElem.Elements("objsur"))
			{
				var guid = (string)surElem.Attribute("guid");
				if (guid != null)
				{
					string wsId = guidToWsInfo[guid.ToLowerInvariant()].Item1;
					if (!first)
						sb.Append(" ");
					sb.Append(wsId);
					referencedWsIds.Add(wsId);
					first = false;
				}
			}
			refElem.RemoveAll();
			refElem.Add(new XElement("Uni", sb.ToString()));
			return true;
		}

		// I think this is roughly what we need to reinstate if we reinstate the call to it. See comments there.
		//private static void FillWritingSystemFromLangDef(XElement langDefElem, Version19WritingSystemDefn ws)
		//{
		//    XElement wsElem = langDefElem.Element("LgWritingSystem");
		//    if (wsElem != null)
		//    {
		//        string name = GetMultiUnicode(wsElem, "Name24");
		//        if (!string.IsNullOrEmpty(name))
		//        {
		//            int parenIndex = name.IndexOf('(');
		//            if (parenIndex != -1)
		//                name = name.Substring(0, parenIndex).Trim();
		//            ws.LanguageName = name;
		//        }

		//        string abbr = GetMultiUnicode(wsElem, "Abbr24");
		//        if (!string.IsNullOrEmpty(abbr))
		//            ws.Abbreviation = abbr;
		//        XElement collsElem = wsElem.Element("Collations24");
		//        if (collsElem != null)
		//        {
		//            XElement collElem = collsElem.Element("LgCollation");
		//            if (collElem != null)
		//            {
		//                string icuRules = GetUnicode(collElem, "ICURules30");
		//                if (!string.IsNullOrEmpty(icuRules))
		//                {
		//                    ws.SortUsing = WritingSystemDefinition.SortRulesType.CustomICU;
		//                    ws.SortRules = icuRules;
		//                }
		//            }
		//        }
		//        string defFont = GetUnicode(wsElem, "DefaultSerif24");
		//        if (!string.IsNullOrEmpty(defFont))
		//            ws.DefaultFontName = defFont;
		//        string defFontFeats = GetUnicode(wsElem, "FontVariation24");
		//        if (!string.IsNullOrEmpty(defFontFeats))
		//            ws.DefaultFontFeatures = defFontFeats;
		//        string keyboard = GetUnicode(wsElem, "KeymanKeyboard24");
		//        if (!string.IsNullOrEmpty(keyboard))
		//            ws.Keyboard = keyboard;
		//        string legacyMapping = GetUnicode(wsElem, "LegacyMapping24");
		//        if (!string.IsNullOrEmpty(legacyMapping))
		//            ws.LegacyMapping = legacyMapping;
		//        XElement localeElem = wsElem.Element("Locale24");
		//        if (localeElem != null)
		//        {
		//            XElement intElem = localeElem.Element("Integer");
		//            if (intElem != null)
		//                ws.LCID = (int) intElem.Attribute("val");
		//        }
		//        string matchedPairs = GetUnicode(wsElem, "MatchedPairs24");
		//        if (!string.IsNullOrEmpty(matchedPairs))
		//            ws.MatchedPairs = matchedPairs;
		//        string punctPatterns = GetUnicode(wsElem, "PunctuationPatterns24");
		//        if (!string.IsNullOrEmpty(punctPatterns))
		//            ws.PunctuationPatterns = punctPatterns;
		//        string quotMarks = GetUnicode(wsElem, "QuotationMarks24");
		//        if (!string.IsNullOrEmpty(quotMarks))
		//            ws.QuotationMarks = quotMarks;
		//        XElement rtolElem = wsElem.Element("RightToLeft24");
		//        if (rtolElem != null)
		//        {
		//            XElement boolElem = rtolElem.Element("Boolean");
		//            if (boolElem != null)
		//                ws.RightToLeftScript = (bool) boolElem.Attribute("val");
		//        }
		//        string spellCheck = GetUnicode(wsElem, "SpellCheckDictionary24");
		//        if (!string.IsNullOrEmpty(spellCheck))
		//            ws.SpellCheckingId = spellCheck;
		//        string validChars = GetUnicode(wsElem, "ValidChars24");
		//        if (!string.IsNullOrEmpty(validChars))
		//            ws.ValidChars = Icu.Normalize(validChars, Icu.UNormalizationMode.UNORM_NFD);
		//    }

		//    var localeName = (string) langDefElem.Element("LocaleName");
		//    if (!string.IsNullOrEmpty(localeName))
		//    {
		//        ws.LanguageName = localeName;
		//    }
		//    var scriptName = (string)langDefElem.Element("LocaleScript");
		//    if (!string.IsNullOrEmpty(scriptName))
		//    {
		//        ws.ScriptName = scriptName;
		//    }
		//    var regionName = (string)langDefElem.Element("LocaleCountry");
		//    if (!string.IsNullOrEmpty(regionName))
		//    {
		//        ws.RegionName = regionName;
		//    }
		//    var variantName = (string) langDefElem.Element("LocaleVariant");
		//    if (!string.IsNullOrEmpty(variantName))
		//    {
		//            ws.VariantName = variantName;
		//    }
		//}

		private static void FillWritingSystemFromFDO(IDomainObjectDTORepository domainObjectDtoRepository,
			XElement wsElem, Version19WritingSystemDefn ws)
		{
			string name = GetMultiUnicode(wsElem, "Name");
			if (!string.IsNullOrEmpty(name))
			{
				int parenIndex = name.IndexOf('(');
				if (parenIndex != -1)
					name = name.Substring(0, parenIndex).Trim();
				ws.LanguageName = name;
			}
			string abbr = GetMultiUnicode(wsElem, "Abbr");
			if (!string.IsNullOrEmpty(abbr))
				ws.Abbreviation = abbr;
			string defFont = GetUnicode(wsElem, "DefaultSerif");
			if (!string.IsNullOrEmpty(defFont))
				ws.DefaultFontName = defFont;
			string defFontFeats = GetUnicode(wsElem, "FontVariation");
			if (!string.IsNullOrEmpty(defFontFeats))
				ws.DefaultFontFeatures = defFontFeats;
			string keyboard = GetUnicode(wsElem, "KeymanKeyboard");
			if (!string.IsNullOrEmpty(keyboard))
				ws.Keyboard = keyboard;
			string legacyMapping = GetUnicode(wsElem, "LegacyMapping");
			if (!string.IsNullOrEmpty(legacyMapping))
				ws.LegacyMapping = legacyMapping;
			XElement localeElem = wsElem.Element("Locale");
			if (localeElem != null)
				ws.LCID = (int) localeElem.Attribute("val");
			string matchedPairs = GetUnicode(wsElem, "MatchedPairs");
			if (!string.IsNullOrEmpty(matchedPairs))
				ws.MatchedPairs = matchedPairs;
			string puncPatterns = GetUnicode(wsElem, "PunctuationPatterns");
			if (!string.IsNullOrEmpty(puncPatterns))
				ws.PunctuationPatterns = puncPatterns;
			string quotMarks = GetUnicode(wsElem, "QuotationMarks");
			if (!string.IsNullOrEmpty(quotMarks))
				ws.QuotationMarks = quotMarks;
			XElement rtolElem = wsElem.Element("RightToLeft");
			if (rtolElem != null)
				ws.RightToLeftScript = (bool) rtolElem.Attribute("val");
			string spellCheck = GetUnicode(wsElem, "SpellCheckDictionary");
			if (!string.IsNullOrEmpty(spellCheck))
				ws.SpellCheckingId = spellCheck;
			string validChars = GetUnicode(wsElem, "ValidChars");
			if (!string.IsNullOrEmpty(validChars))
				ws.ValidChars = Icu.Normalize(validChars, Icu.UNormalizationMode.UNORM_NFD);

			XElement collsElem = wsElem.Element("Collations");
			if (collsElem != null)
			{
				XElement surElem = collsElem.Element("objsur");
				if (surElem != null)
				{
					var guid = (string) surElem.Attribute("guid");
					DomainObjectDTO collDto = domainObjectDtoRepository.GetDTO(guid);
					XElement collElem = XElement.Parse(collDto.Xml);
					string sortRules = GetUnicode(collElem, "ICURules");
					if (!string.IsNullOrEmpty(sortRules))
					{
						ws.SortUsing = Version19WritingSystemDefn.SortRulesType.CustomICU;
						ws.SortRules = sortRules;
					}
				}
			}
		}

		private static string GetMultiUnicode(XElement elem, string propName)
		{
			XElement propElem = elem.Element(propName);
			if (propElem != null)
				return (string)propElem.Element("AUni");
			return null;
		}

		private static string GetUnicode(XElement elem, string propName)
		{
			XElement propElem = elem.Element(propName);
			if (propElem != null)
				return (string) propElem.Element("Uni");
			return null;
		}

		#endregion
	}

	class Version19WritingSystemDefn
	{
		public enum SortRulesType
		{
			/// <summary>
			/// Default Unicode ordering rules (actually CustomICU without any rules)
			/// </summary>
			[Description("Default Ordering")]
			DefaultOrdering,
			/// <summary>
			/// Custom Simple (Shoebox/Toolbox) style rules
			/// </summary>
			[Description("Custom Simple (Shoebox style) rules")]
			CustomSimple,
			/// <summary>
			/// Custom ICU rules
			/// </summary>
			[Description("Custom ICU rules")]
			CustomICU,
			/// <summary>
			/// Use the sort rules from another language. When this is set, the SortRules are interpreted as a cultureId for the language to sort like.
			/// </summary>
			[Description("Same as another language")]
			OtherLanguage
		}

		private XmlNamespaceManager _nameSpaceManager;

		public Version19WritingSystemDefn()
		{
			_nameSpaceManager = MakeNameSpaceManager();
		}

		private XmlNamespaceManager MakeNameSpaceManager()
		{
			XmlNamespaceManager m = new XmlNamespaceManager(new NameTable());
			m.AddNamespace("palaso", "urn://palaso.org/ldmlExtensions/v1");
			return m;
		}

		private string m_langTag;
		public string LangTag
		{
			get { return m_langTag; }
			set
			{
				m_langTag = value;
				Version19LanguageSubtag languageSubtag;
				Version19ScriptSubtag scriptSubtag;
				Version19RegionSubtag regionSubtag;
				Version19VariantSubtag variantSubtag;
				Version19LangTagUtils.GetSubtags(m_langTag, out languageSubtag, out scriptSubtag, out regionSubtag,
					out variantSubtag);
				ISO = (languageSubtag.IsPrivateUse? "x-" : "") + languageSubtag.Code;
				if (scriptSubtag != null)
					Script = (scriptSubtag.IsPrivateUse ? "x-" : "") + scriptSubtag.Code;
				if (regionSubtag != null)
					Region = (regionSubtag.IsPrivateUse ? "x-" : "") + regionSubtag.Code;
				if (variantSubtag != null)
					Variant = (variantSubtag.IsPrivateUse ? "x-" : "") + variantSubtag.Code;
			}
		}
		public string LanguageName;
		public string Abbreviation;
		public SortRulesType SortUsing;
		public string SortRules;
		public string DefaultFontName;
		public string ISO;
		public string Script;
		public string Region;
		public string Variant;

		public string DefaultFontFeatures;
		public string Keyboard;
		public string LegacyMapping;
		public int LCID;
		public string MatchedPairs;
		public string PunctuationPatterns;
		public string QuotationMarks;
		public bool RightToLeftScript;
		public string SpellCheckingId;
		public string ValidChars;
		public string ScriptName;
		public string RegionName;
		public string VariantName;


		internal void Save(string filePath)
		{
			using (var writer = XmlWriter.Create(filePath, CanonicalXmlSettings.CreateXmlWriterSettings()))
			{
				writer.WriteStartDocument();
				WriteLdml(writer);
				writer.Close();
			}
		}

		private void WriteLdml(XmlWriter writer)
		{
			Debug.Assert(writer != null);
			writer.WriteStartElement("ldml");
			WriteIdentityElement(writer);
			WriteLayoutElement(writer);
			WriteCollationsElement(writer);
			WriteTopLevelSpecialElement(writer);
			writer.WriteEndElement();
		}

		private void WriteTopLevelSpecialElement(XmlWriter writer)
		{
			WriteBeginSpecialElement(writer);
			WriteSpecialValue(writer, "abbreviation", Abbreviation);
			WriteSpecialValue(writer, "defaultFontFamily", DefaultFontName);
			// original wrote DefaultFontSize if != 0 but we don't get that from anywhere.
			WriteSpecialValue(writer, "defaultKeyboard", Keyboard);
			// original wrote IsLegacyEncoded if true but we don't get that from anywhere.
			WriteSpecialValue(writer, "languageName", LanguageName);
			if (SpellCheckingId != ISO)
			{
				WriteSpecialValue(writer, "spellCheckingId", SpellCheckingId);
			}
			writer.WriteEndElement();
		}

		private void WriteCollationsElement(XmlWriter writer)
		{
			if (SortUsing == SortRulesType.DefaultOrdering)
			{
				return;
			}
			writer.WriteStartElement("collations");
			writer.WriteStartElement("collation");
			switch (SortUsing)
			{
				case SortRulesType.OtherLanguage:
					WriteCollationRulesFromOtherLanguage(writer);
					break;
				case SortRulesType.CustomSimple:
					WriteCollationRulesFromCustomSimple(writer);
					break;
				case SortRulesType.CustomICU:
					WriteCollationRulesFromCustomICU(writer);
					break;
				default:
					string message = string.Format("Unhandled SortRulesType '{0}' while writing LDML definition file.", SortUsing);
					throw new ApplicationException(message);
			}
			WriteBeginSpecialElement(writer);
			WriteSpecialValue(writer, "sortRulesType", SortUsing.ToString());
			writer.WriteEndElement();

			writer.WriteEndElement();
			writer.WriteEndElement();
		}

		private void WriteCollationRulesFromOtherLanguage(XmlWriter writer)
		{

			writer.WriteStartElement("base");
			WriteElementWithAttribute(writer, "alias", "source", SortRules);
			writer.WriteEndElement();
		}

		private void WriteCollationRulesFromCustomSimple(XmlWriter writer)
		{
			var parser = new SimpleRulesParser();
			string icu = parser.ConvertToIcuRules(SortRules ?? string.Empty);
			WriteCollationRulesFromICUString(writer, icu);
		}

		private void WriteCollationRulesFromCustomICU(XmlWriter writer)
		{
			WriteCollationRulesFromICUString(writer, SortRules);
		}

		private void WriteCollationRulesFromICUString(XmlWriter writer, string icu)
		{
			icu = icu ?? string.Empty;

			var parser = new IcuRulesParser(false);
			string message;
			// avoid throwing exception, just don't save invalid data
			if (!parser.ValidateIcuRules(icu, out message))
			{
				return;
			}
			parser.WriteIcuRules(writer, icu);
		}

		private void WriteBeginSpecialElement(XmlWriter writer)
		{
			writer.WriteStartElement("special");
			writer.WriteAttributeString("xmlns", "palaso", null, _nameSpaceManager.LookupNamespace("palaso"));
		}

		private void WriteSpecialValue(XmlWriter writer, string field, string value)
		{
			if (String.IsNullOrEmpty(value))
			{
				return;
			}
			writer.WriteStartElement(field, _nameSpaceManager.LookupNamespace("palaso"));
			writer.WriteAttributeString("value", value);
			writer.WriteEndElement();
		}

		private void WriteLayoutElement(XmlWriter writer)
		{
			// if we're left-to-right, we don't need to write out default values
			if (RightToLeftScript)
			{
				writer.WriteStartElement("layout");
				writer.WriteStartElement("orientation");
				// omit default value for "lines" attribute
				writer.WriteAttributeString("characters", "right-to-left");
				writer.WriteEndElement();
				writer.WriteEndElement();
			}
		}

		private void WriteElementWithAttribute(XmlWriter writer, string elementName, string attributeName, string value)
		{
			writer.WriteStartElement(elementName);
			writer.WriteAttributeString(attributeName, value);
			writer.WriteEndElement();
		}

		private void WriteIdentityElement(XmlWriter writer)
		{
			writer.WriteStartElement("identity");
			writer.WriteStartElement("version");
			// Original writes the version number and description, but nothing was trying to load these.
			writer.WriteAttributeString("number", "");
			writer.WriteEndElement();
			WriteElementWithAttribute(writer, "generation", "date", String.Format("{0:s}", DateTime.Now));

			WriteElementWithAttribute(writer, "language", "type", ISO);
			if (!String.IsNullOrEmpty(Script))
			{
				WriteElementWithAttribute(writer, "script", "type", Script);
			}
			if (!String.IsNullOrEmpty(Region))
			{
				WriteElementWithAttribute(writer, "territory", "type", Region);
			}
			if (!String.IsNullOrEmpty(Variant))
			{
				WriteElementWithAttribute(writer, "variant", "type", Variant);
			}
			writer.WriteEndElement();
		}
	}

	#region Subtag base class
	/// <summary>
	/// This class represents a subtag from the IANA language subtag registry.
	/// </summary>
	abstract class Version19Subtag
	{
		/// <summary>
		/// Initializes a new instance of the <see cref="T:Subtag"/> class.
		/// </summary>
		/// <param name="code">The code.</param>
		/// <param name="name">The name.</param>
		/// <param name="isPrivateUse">if set to <c>true</c> this is a private use subtag.</param>
		protected Version19Subtag(string code, string name, bool isPrivateUse)
		{
			Code = code;
			Name = name;
			IsPrivateUse = isPrivateUse;
		}

		/// <summary>
		/// Gets the code.
		/// </summary>
		/// <value>The code.</value>
		public string Code
		{
			get;
			private set;
		}

		/// <summary>
		/// Gets the name.
		/// </summary>
		/// <value>The name.</value>
		public string Name
		{
			get;
			private set;
		}

		/// <summary>
		/// Gets or sets a value indicating whether this instance is private use.
		/// </summary>
		/// <value>
		/// 	<c>true</c> if this instance is private use; otherwise, <c>false</c>.
		/// </value>
		public bool IsPrivateUse
		{
			get;
			private set;
		}

		/// <summary>
		/// Determines whether the specified <see cref="T:System.Object"/> is equal to this instance.
		/// </summary>
		/// <param name="obj">The <see cref="T:System.Object"/> to compare with this instance.</param>
		/// <returns>
		/// 	<c>true</c> if the specified <see cref="T:System.Object"/> is equal to this instance; otherwise, <c>false</c>.
		/// </returns>
		/// <exception cref="T:System.NullReferenceException">
		/// The <paramref name="obj"/> parameter is null.
		/// </exception>
		public override bool Equals(object obj)
		{
			return Equals(obj as Version19Subtag);
		}

		/// <summary>
		/// Determines whether the specified <see cref="T:Subtag"/> is equal to this instance.
		/// </summary>
		/// <param name="other">The other.</param>
		/// <returns></returns>
		public bool Equals(Version19Subtag other)
		{
			if (other == null)
				throw new NullReferenceException();

			return other.Code == Code;
		}

		/// <summary>
		/// Returns a hash code for this instance.
		/// </summary>
		/// <returns>
		/// A hash code for this instance, suitable for use in hashing algorithms and data structures like a hash table.
		/// </returns>
		public override int GetHashCode()
		{
			return Code.GetHashCode();
		}

		/// <summary>
		/// Returns a <see cref="T:System.String"/> that represents this instance.
		/// </summary>
		/// <returns>
		/// A <see cref="T:System.String"/> that represents this instance.
		/// </returns>
		public override string ToString()
		{
			if (!string.IsNullOrEmpty(Name))
				return Name;
			return Code;
		}

		/// <summary>
		/// Compares the language subtags by name.
		/// </summary>
		/// <param name="x">The x.</param>
		/// <param name="y">The y.</param>
		/// <returns></returns>
		public static int CompareByName(Version19Subtag x, Version19Subtag y)
		{
			if (x == null)
			{
				if (y == null)
				{
					return 0;
				}
				else
				{
					return -1;
				}
			}
			else
			{
				if (y == null)
				{
					return 1;
				}
				else
				{
					return x.Name.CompareTo(y.Name);
				}
			}
		}

		/// <summary>
		/// Implements the operator ==.
		/// </summary>
		/// <param name="x">The x.</param>
		/// <param name="y">The y.</param>
		/// <returns>The result of the operator.</returns>
		public static bool operator ==(Version19Subtag x, Version19Subtag y)
		{
			if (ReferenceEquals(x, y))
				return true;
			if ((object)x == null || (object)y == null)
				return false;
			return x.Equals(y);
		}

		/// <summary>
		/// Implements the operator !=.
		/// </summary>
		/// <param name="x">The x.</param>
		/// <param name="y">The y.</param>
		/// <returns>The result of the operator.</returns>
		public static bool operator !=(Version19Subtag x, Version19Subtag y)
		{
			return !(x == y);
		}
	}
	#endregion

	#region LanguageSubtag class
	/// <summary>
	/// This class represents a language from the IANA language subtag registry.
	/// </summary>
	class Version19LanguageSubtag : Version19Subtag
	{
		/// <summary>
		/// Initializes a new instance of the <see cref="T:LanguageSubtag"/> class.
		/// </summary>
		/// <param name="code">The code.</param>
		/// <param name="name">The name.</param>
		/// <param name="isPrivateUse">if set to <c>true</c> this is a private use subtag.</param>
		/// <param name="iso3Code">The ISO 639-3 language code.</param>
		public Version19LanguageSubtag(string code, string name, bool isPrivateUse, string iso3Code)
			: base(code, name, isPrivateUse)
		{
			ISO3Code = iso3Code;
		}

		/// <summary>
		/// Gets the ISO 639-3 language code.
		/// </summary>
		/// <value>The ISO 639-3 language code.</value>
		public string ISO3Code
		{
			get;
			private set;
		}
	}
	#endregion

	#region ScriptSubtag class
	/// <summary>
	/// This class represents a script from the IANA language subtag registry.
	/// </summary>
	class Version19ScriptSubtag : Version19Subtag
	{
		/// <summary>
		/// Initializes a new instance of the <see cref="T:ScriptSubtag"/> class.
		/// </summary>
		/// <param name="code">The code.</param>
		/// <param name="name">The name.</param>
		/// <param name="isPrivateUse">if set to <c>true</c> this is a private use subtag.</param>
		public Version19ScriptSubtag(string code, string name, bool isPrivateUse)
			: base(code, name, isPrivateUse)
		{
		}
	}
	#endregion

	#region RegionSubtag class
	/// <summary>
	/// This class represents a region from the IANA language subtag registry.
	/// </summary>
	class Version19RegionSubtag : Version19Subtag
	{
		/// <summary>
		/// Initializes a new instance of the <see cref="T:RegionSubtag"/> class.
		/// </summary>
		/// <param name="code">The code.</param>
		/// <param name="name">The name.</param>
		/// <param name="isPrivateUse">if set to <c>true</c> this is a private use subtag.</param>
		public Version19RegionSubtag(string code, string name, bool isPrivateUse)
			: base(code, name, isPrivateUse)
		{
		}
	}
	#endregion

	#region VariantSubtag class
	/// <summary>
	/// This class represents a variant from the IANA language subtag registry.
	/// </summary>
	class Version19VariantSubtag : Version19Subtag
	{
		private readonly HashSet<string> m_prefixes = new HashSet<string>();

		/// <summary>
		/// Initializes a new instance of the <see cref="T:VariantSubtag"/> class.
		/// </summary>
		/// <param name="code">The code.</param>
		/// <param name="name">The name.</param>
		/// <param name="isPrivateUse">if set to <c>true</c> this is a private use subtag.</param>
		/// <param name="prefixes">The prefixes.</param>
		public Version19VariantSubtag(string code, string name, bool isPrivateUse, IEnumerable<string> prefixes)
			: base(code, name, isPrivateUse)
		{
			if (prefixes != null)
				m_prefixes.UnionWith(prefixes);
		}

		/// <summary>
		/// Gets the prefixes.
		/// </summary>
		/// <value>The prefixes.</value>
		public IEnumerable<string> Prefixes
		{
			get
			{
				return m_prefixes;
			}
		}
	}
	#endregion

	/// <summary>
	/// Fragments we need of LangTagUtils, compatible with expectations for version 19.
	/// </summary>
	class Version19LangTagUtils
	{
		private const string PrivateUseExpr = "[xX](-[a-zA-Z0-9]{1,40})+";
		private const string LanguageExpr = "[a-zA-Z]{2,3}(-[a-zA-Z]{3}){0,3}";
		private const string ScriptExpr = "[a-zA-Z]{4}";
		private const string RegionExpr = "[a-zA-Z]{2}|[0-9]{3}";
		private const string VariantSubExpr = "[0-9][a-zA-Z0-9]{3}|[a-zA-Z0-9]{5,8}";
		private const string VariantExpr = VariantSubExpr + "(-" + VariantSubExpr + ")*";
		private const string ExtensionExpr = "[a-wyzA-WYZ](-([a-zA-Z0-9]{2,8})+)+";
		private const string FuzzyVariantSubExpr = "[a-zA-Z0-9]{1,40}";
		private const string FuzzyVariantExpr = FuzzyVariantSubExpr + "(-" + FuzzyVariantSubExpr + ")*";
		private const string LangTagExpr = "(\\A(?'privateuse'" + PrivateUseExpr + ")\\z)"
			+ "|(\\A(?'language'" + LanguageExpr + ")"
			+ "(-(?'script'" + ScriptExpr + "))?"
			+ "(-(?'region'" + RegionExpr + "))?"
			+ "(-(?'variant'" + VariantExpr + "))?"
			+ "(-(?'extension'" + ExtensionExpr + "))?"
			+ "(-(?'privateuse'" + PrivateUseExpr + "))?\\z)";
		private static readonly Regex s_langTagPattern;
		private static readonly Regex s_langPattern;
		private static readonly Regex s_scriptPattern;
		private static readonly Regex s_regionPattern;
		private static readonly Regex s_variantPattern;
		static Version19LangTagUtils()
		{
			s_langTagPattern = new Regex(LangTagExpr, RegexOptions.ExplicitCapture);
			s_langPattern = new Regex("\\A(" + LanguageExpr + ")\\z", RegexOptions.ExplicitCapture);
			s_scriptPattern = new Regex("\\A(" + ScriptExpr + ")\\z", RegexOptions.ExplicitCapture);
			s_regionPattern = new Regex("\\A(" + RegionExpr + ")\\z", RegexOptions.ExplicitCapture);
			s_variantPattern = new Regex("\\A(" + FuzzyVariantExpr + ")\\z", RegexOptions.ExplicitCapture);
		}

		/// <summary>
		/// These special variants were recognized in version 19 as non-private-use.
		/// </summary>
		static HashSet<string> s_specialNonPrivateVariants = new HashSet<string>(new [] {"fonipa-x-etic", "fonipa-x-emic", "x-py", "x-pyn"});

		/// <summary>
		/// Converts the specified ICU locale to a language tag. If the ICU locale is already a valid
		/// language tag, it will return it.
		/// </summary>
		/// <param name="icuLocale">The ICU locale.</param>
		/// <returns></returns>
		public static string ToLangTag(string icuLocale)
		{
			if (string.IsNullOrEmpty(icuLocale))
				throw new ArgumentNullException("icuLocale");

			if (icuLocale.Contains("-"))
			{
				Match match = s_langTagPattern.Match(icuLocale);
				if (match.Success)
				{
					// We need to check for mixed case in the language code portion.  This has been
					// observed in user data, and causes crashes later on.  See LT-11288.
					var rgs = icuLocale.Split('-');
					if (rgs[0].ToLowerInvariant() == rgs[0])
						return icuLocale;
					var bldr = new StringBuilder();
					bldr.Append(rgs[0].ToLowerInvariant());
					for (var i = 1; i < rgs.Length; ++i)
					{
						bldr.Append("-");
						bldr.Append(rgs[i].ToLowerInvariant());
					}
					icuLocale = bldr.ToString();
				}
			}

			Icu.UErrorCode err;
			string icuLanguageCode;
			string languageCode;
			Icu.GetLanguageCode(icuLocale, out icuLanguageCode, out err);
			if (icuLanguageCode.Length == 4 && icuLanguageCode.StartsWith("x"))
				languageCode = icuLanguageCode.Substring(1);
			else
				languageCode = icuLanguageCode;
			// Some very old projects may have codes with over-long identifiers. In desperation we truncate these.
			// 4-letter codes starting with 'e' are a special case.
			if (languageCode.Length > 3 && !(languageCode.Length == 4 && languageCode.StartsWith("e")))
				languageCode = languageCode.Substring(0, 3);
			// The ICU locale strings in FW 6.0 allowed numbers in the language tag.  The
			// standard doesn't allow this. Map numbers to letters deterministically, even
			// though the resulting code may have no relation to reality.  (It may be a valid
			// ISO 639-3 language code that is assigned to a totally unrelated language.)
			if (languageCode.Contains('0'))
				languageCode = languageCode.Replace('0', 'a');
			if (languageCode.Contains('1'))
				languageCode = languageCode.Replace('1', 'b');
			if (languageCode.Contains('2'))
				languageCode = languageCode.Replace('2', 'c');
			if (languageCode.Contains('3'))
				languageCode = languageCode.Replace('3', 'd');
			if (languageCode.Contains('4'))
				languageCode = languageCode.Replace('4', 'e');
			if (languageCode.Contains('5'))
				languageCode = languageCode.Replace('5', 'f');
			if (languageCode.Contains('6'))
				languageCode = languageCode.Replace('6', 'g');
			if (languageCode.Contains('7'))
				languageCode = languageCode.Replace('7', 'h');
			if (languageCode.Contains('8'))
				languageCode = languageCode.Replace('8', 'i');
			if (languageCode.Contains('9'))
				languageCode = languageCode.Replace('9', 'j');
			Version19LanguageSubtag languageSubtag;
			if (languageCode == icuLanguageCode)
			{
				languageSubtag = GetLanguageSubtag(
					(languageCode.Length == 4 && languageCode.StartsWith("e")) ?
					languageCode.Substring(1) : languageCode);
			}
			else
			{
				languageSubtag = new Version19LanguageSubtag(languageCode, null, true, null);
			}
			if (icuLanguageCode == icuLocale)
				return ToLangTag(languageSubtag, null, null, null);

			string scriptCode;
			Icu.GetScriptCode(icuLocale, out scriptCode, out err);
			Version19ScriptSubtag scriptSubtag = null;
			if (!string.IsNullOrEmpty(scriptCode))
				scriptSubtag = GetScriptSubtag(scriptCode);

			string regionCode;
			Icu.GetCountryCode(icuLocale, out regionCode, out err);
			Version19RegionSubtag regionSubtag = null;
			if (!string.IsNullOrEmpty(regionCode))
				regionSubtag = GetRegionSubtag(regionCode);

			string variantCode;
			Icu.GetVariantCode(icuLocale, out variantCode, out err);
			Version19VariantSubtag variantSubtag = null;
			if (!string.IsNullOrEmpty(variantCode))
			{
				variantCode = TranslateVariantCode(variantCode, code =>
				{
					string[] pieces = variantCode.Split(new[] { '_' }, StringSplitOptions.RemoveEmptyEntries);
					return Utils.ListUtils.ToString(pieces, "-", item => TranslateVariantCode(item, subItem => subItem.ToLowerInvariant()));
				});
				variantSubtag = GetVariantSubtag(variantCode);
			}

			return ToLangTag(languageSubtag, scriptSubtag, regionSubtag, variantSubtag);
		}
		/// <summary>
		/// Generates a language tag from the specified subtags.
		/// </summary>
		/// <param name="languageSubtag">The language subtag.</param>
		/// <param name="scriptSubtag">The script subtag.</param>
		/// <param name="regionSubtag">The region subtag.</param>
		/// <param name="variantSubtag">The variant subtag.</param>
		/// <returns></returns>
		public static string ToLangTag(Version19LanguageSubtag languageSubtag, Version19ScriptSubtag scriptSubtag, Version19RegionSubtag regionSubtag, Version19VariantSubtag variantSubtag)
		{
			if (languageSubtag == null)
				throw new ArgumentNullException("languageSubtag");

			bool inPrivateUse = false;
			var sb = new StringBuilder();
			if (languageSubtag.IsPrivateUse)
			{
				sb.Append("x-");
				inPrivateUse = true;
			}
			sb.Append(languageSubtag.Code);

			if (scriptSubtag != null)
			{
				sb.Append("-");
				if (!inPrivateUse && scriptSubtag.IsPrivateUse)
				{
					sb.Append("x-");
					inPrivateUse = true;
				}
				sb.Append(scriptSubtag.Code);
			}

			if (regionSubtag != null)
			{
				sb.Append("-");
				if (!inPrivateUse && regionSubtag.IsPrivateUse && !IsPrivateUseRegionCode(regionSubtag.Code))
				{
					sb.Append("x-");
					inPrivateUse = true;
				}
				sb.Append(regionSubtag.Code);
			}
			else if (languageSubtag.Code == "zh" && languageSubtag.ISO3Code == "cmn")
			{
				sb.Append("-CN");
			}

			if (variantSubtag != null)
			{
				sb.Append("-");
				if (!inPrivateUse && variantSubtag.IsPrivateUse)
					sb.Append("x-");
				sb.Append(variantSubtag.Code);
			}

			return sb.ToString();
		}

		/// ------------------------------------------------------------------------------------
		/// <summary>
		/// Translates standard variant codes to their expanded (semi-human-readable) format;
		/// all others are translated using the given function.
		/// </summary>
		/// <param name="variantCode">The variant code.</param>
		/// <param name="defaultFunc">The default translation function.</param>
		/// ------------------------------------------------------------------------------------
		private static string TranslateVariantCode(string variantCode, Func<string, string> defaultFunc)
		{
			switch (variantCode)
			{
				case "IPA": return "fonipa";
				case "X_ETIC": return "fonipa-x-etic";
				case "X_EMIC":
				case "EMC": return "fonipa-x-emic";
				case "X_PY":
				case "PY": return "pinyin";
				default: return defaultFunc(variantCode);
			}
		}

		public static bool IsPrivateUseRegionCode(string regionCode)
		{
			return regionCode == "AA" || regionCode == "ZZ"
				|| (regionCode.CompareTo("QM") >= 0 && regionCode.CompareTo("QZ") <= 0)
				|| (regionCode.CompareTo("XA") >= 0 && regionCode.CompareTo("XZ") <= 0);
		}

		/// <summary>
		/// Gets the language subtag with the specified code.
		/// </summary>
		/// <param name="code">The code.</param>
		/// <returns></returns>
		public static Version19LanguageSubtag GetLanguageSubtag(string code)
		{
			if (string.IsNullOrEmpty(code))
				throw new ArgumentNullException("code");

			return new Version19LanguageSubtag(code, null, !StandardSubtags.IsValidIso639LanguageCode(code), null);
		}

		/// <summary>
		/// Gets the script subtag with the specified code.
		/// </summary>
		/// <param name="code">The code.</param>
		/// <returns></returns>
		public static Version19ScriptSubtag GetScriptSubtag(string code)
		{
			if (string.IsNullOrEmpty(code))
				throw new ArgumentNullException("code");

			Version19ScriptSubtag subtag;
			return new Version19ScriptSubtag(code, null, !StandardSubtags.RegisteredScripts.Contains(code));
		}

		/// <summary>
		/// Gets the region subtag with the specified code.
		/// </summary>
		/// <param name="code">The code.</param>
		/// <returns></returns>
		public static Version19RegionSubtag GetRegionSubtag(string code)
		{
			if (string.IsNullOrEmpty(code))
				throw new ArgumentNullException("code");

			Version19RegionSubtag subtag;
			return new Version19RegionSubtag(code, null, !StandardSubtags.RegisteredRegions.Contains(code));
		}

		/// <summary>
		/// Gets the variant subtag with the specified code.
		/// </summary>
		/// <param name="code">The code.</param>
		/// <returns></returns>
		public static Version19VariantSubtag GetVariantSubtag(string code)
		{
			if (string.IsNullOrEmpty(code))
				throw new ArgumentNullException("code");

			Version19VariantSubtag subtag;
			return new Version19VariantSubtag(code, null,
				!StandardSubtags.IsValidRegisteredVariantCode(code) && !s_specialNonPrivateVariants.Contains(code), null);
		}

		/// <summary>
		/// Gets the subtags of the specified language tag.
		/// </summary>
		/// <param name="langTag">The language tag.</param>
		/// <param name="languageSubtag">The language subtag.</param>
		/// <param name="scriptSubtag">The script subtag.</param>
		/// <param name="regionSubtag">The region subtag.</param>
		/// <param name="variantSubtag">The variant subtag.</param>
		/// <returns></returns>
		public static bool GetSubtags(string langTag, out Version19LanguageSubtag languageSubtag, out Version19ScriptSubtag scriptSubtag,
			out Version19RegionSubtag regionSubtag, out Version19VariantSubtag variantSubtag)
		{
			if (string.IsNullOrEmpty(langTag))
				throw new ArgumentNullException("langTag");

			languageSubtag = null;
			scriptSubtag = null;
			regionSubtag = null;
			variantSubtag = null;

			Match match = s_langTagPattern.Match(langTag);
			if (!match.Success)
				return false;
			var parts = new[] { "language", "script", "region", "variant" };
			Group privateUseGroup = match.Groups["privateuse"];
			string[] privateUseSubTags = null;
			int privateUseSubTagIndex = 0;
			bool privateUsePrefix = false;
			string privateUseSubTag = null;
			int part = -1;
			if (privateUseGroup.Success)
			{
				for (part = parts.Length - 1; part >= 0; part--)
				{
					Group group = match.Groups[parts[part]];
					if (group.Success && privateUseGroup.Index > group.Index)
						break;
				}
				part++;
				privateUseSubTags = privateUseGroup.Value.Split('-');
				privateUseSubTag = NextSubTag(privateUseSubTags, ref privateUseSubTagIndex, out privateUsePrefix);
			}
			string languageCode = match.Groups["language"].Value;
			if (!string.IsNullOrEmpty(languageCode))
			{
				languageSubtag = GetLanguageSubtag(languageCode);
			}
			else if (privateUseSubTag != null && part <= 0)
			{
				languageSubtag = new Version19LanguageSubtag(privateUseSubTag, null, true, null);
				privateUseSubTag = NextSubTag(privateUseSubTags, ref privateUseSubTagIndex, out privateUsePrefix);
			}

			string scriptCode = match.Groups["script"].Value;
			if (!string.IsNullOrEmpty(scriptCode))
			{
				scriptSubtag = GetScriptSubtag(scriptCode);
			}
			else if (privateUseSubTag != null && part <= 1 && s_scriptPattern.IsMatch(privateUseSubTag))
			{
				scriptSubtag = privateUsePrefix ? new Version19ScriptSubtag(privateUseSubTag, null, true) : GetScriptSubtag(privateUseSubTag);
				privateUseSubTag = NextSubTag(privateUseSubTags, ref privateUseSubTagIndex, out privateUsePrefix);
			}

			string regionCode = match.Groups["region"].Value;
			if (!string.IsNullOrEmpty(regionCode))
			{
				regionSubtag = GetRegionSubtag(regionCode);
			}
			else if (privateUseSubTag != null && part <= 2 && s_regionPattern.IsMatch(privateUseSubTag))
			{
				regionSubtag = GetRegionSubtag(privateUseSubTag);
				privateUseSubTag = NextSubTag(privateUseSubTags, ref privateUseSubTagIndex, out privateUsePrefix);
			}

			var variantSb = new StringBuilder();
			bool variantPrivateUsePrefix = false;
			string variantCode = match.Groups["variant"].Value;
			if (!string.IsNullOrEmpty(variantCode))
			{
				variantSb.Append(variantCode);
			}
			// We would like to also check this subtag against the variant pattern
			// to ensure that we have a legitimate variant code, but for loading legacy projects
			// with poorly-formed codes, we have to do something with the private use subtag,
			// so if it doesn't match any of the others we force it to be a variant even if
			// it is not properly formed.
			else if (privateUseSubTag != null && part <= 3)
			{
				variantSb.Append(privateUseSubTag);
				variantPrivateUsePrefix = privateUsePrefix;
				privateUseSubTag = NextSubTag(privateUseSubTags, ref privateUseSubTagIndex, out privateUsePrefix);
			}

			while (privateUseSubTag != null)
			{
				variantSb.Append("-");
				if (privateUsePrefix)
					variantSb.Append("x-");
				variantSb.Append(privateUseSubTag);
				privateUseSubTag = NextSubTag(privateUseSubTags, ref privateUseSubTagIndex, out privateUsePrefix);
			}

			variantCode = variantSb.ToString();
			if (!string.IsNullOrEmpty(variantCode))
			{
				variantSubtag = variantPrivateUsePrefix ? new Version19VariantSubtag(variantCode, null, true, null)
					: GetVariantSubtag(variantCode);
			}
			return true;
		}

		private static string NextSubTag(string[] subTags, ref int subTagIndex, out bool privateUsePrefix)
		{
			privateUsePrefix = false;
			if (subTagIndex < 0 || subTagIndex >= subTags.Length)
				return null;

			if (subTags[subTagIndex].ToLowerInvariant() == "x")
			{
				privateUsePrefix = true;
				subTagIndex++;
			}
			return subTags[subTagIndex++];
		}
	}
}<|MERGE_RESOLUTION|>--- conflicted
+++ resolved
@@ -12,13 +12,6 @@
 using System.Text.RegularExpressions;
 using System.Xml;
 using System.Xml.Linq;
-<<<<<<< HEAD
-=======
-using Palaso.Reporting;
-using Palaso.WritingSystems;
-using Palaso.WritingSystems.Collation;
-using Palaso.Xml;
->>>>>>> 0db9aa00
 using SIL.CoreImpl;
 using SIL.FieldWorks.Common.COMInterfaces;
 using SIL.Reporting;
@@ -794,7 +787,7 @@
 			private set;
 		}
 
-		/// <summary>
+	/// <summary>
 		/// Gets the name.
 		/// </summary>
 		/// <value>The name.</value>
