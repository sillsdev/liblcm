--- conflicted
+++ resolved
@@ -1,8 +1,4 @@
-<<<<<<< HEAD
-// Copyright (c) 2014 SIL International
-=======
-// Copyright (c) 2015 SIL International
->>>>>>> 563a7e7e
+// Copyright (c) 2014-2015 SIL International
 // This software is licensed under the LGPL, version 2.1 or later
 // (http://www.gnu.org/licenses/lgpl-2.1.html)
 
