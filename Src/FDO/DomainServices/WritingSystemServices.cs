--- conflicted
+++ resolved
@@ -1029,11 +1029,7 @@
 			return retTss;
 		}
 
-<<<<<<< HEAD
 		private static int GetStringFromWsCollection(out ITsString retTss, ICollection<CoreWritingSystemDefinition> wsList, int hvo, int flid, ISilDataAccess sda)
-=======
-		private static int GetStringFromWsCollection(out ITsString retTss, ICollection<IWritingSystem> wsList, int hvo, int flid, ISilDataAccess sda)
->>>>>>> b992197d
 		{
 			foreach(var ws in wsList)
 			{
