--- conflicted
+++ resolved
@@ -315,15 +315,9 @@
   <data name="ksIsUsedXTimesInAnalyses" xml:space="preserve">
     <value>{0}. Is being used {1} times in analyses.</value>
   </data>
-<<<<<<< HEAD
-=======
   <data name="ksIsUsedXTimesInTexts" xml:space="preserve">
     <value>{0}. Is being used {1} times in your texts.</value>
   </data>
-  <data name="ksItalic" xml:space="preserve">
-    <value>Italic</value>
-  </data>
->>>>>>> e6395265
   <data name="ksLexRefUsedHere" xml:space="preserve">
     <value>The lexical reference type is used in this context:</value>
   </data>
@@ -387,19 +381,9 @@
   <data name="ksSenseUsedHere" xml:space="preserve">
     <value>The sense is being used in these contexts:</value>
   </data>
-<<<<<<< HEAD
-=======
   <data name="ksMsaWhichWouldBeDeletedUsedHere" xml:space="preserve">
     <value>The Grammatical Info. (which will also be deleted) is being used in these contexts:</value>
   </data>
-  <data name="ksSingleColorUnderline" xml:space="preserve">
-    <value>Single {0} Underline</value>
-    <comment>insert explicit color</comment>
-  </data>
-  <data name="ksSingleUnderline" xml:space="preserve">
-    <value>Single Underline</value>
-  </data>
->>>>>>> e6395265
   <data name="ksStars" xml:space="preserve">
     <value>***</value>
     <comment>indicates a missing value</comment>
