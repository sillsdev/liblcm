--- conflicted
+++ resolved
@@ -1,13 +1,8 @@
-<<<<<<< HEAD
-﻿using System.Diagnostics.CodeAnalysis;
-=======
 ﻿// Copyright (c) 2015 SIL International
 // This software is licensed under the LGPL, version 2.1 or later
 // (http://www.gnu.org/licenses/lgpl-2.1.html)
 
-using System;
 using System.Diagnostics.CodeAnalysis;
->>>>>>> 1dce4fb9
 using System.Collections.Generic;
 using System.IO;
 using System.Linq;
