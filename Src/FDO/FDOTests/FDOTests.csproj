﻿<?xml version="1.0" encoding="utf-8"?>
<Project DefaultTargets="Build" xmlns="http://schemas.microsoft.com/developer/msbuild/2003" ToolsVersion="4.0">
  <PropertyGroup>
    <ProjectType>Local</ProjectType>
    <ProductVersion>9.0.21022</ProductVersion>
    <SchemaVersion>2.0</SchemaVersion>
    <ProjectGuid>{5B119AEF-2895-44AB-BB28-6C1071A9B62B}</ProjectGuid>
    <SccProjectName>
    </SccProjectName>
    <SccLocalPath>
    </SccLocalPath>
    <SccProvider>
    </SccProvider>
    <Configuration Condition=" '$(Configuration)' == '' ">Debug</Configuration>
    <Platform Condition=" '$(Platform)' == '' ">AnyCPU</Platform>
    <ApplicationIcon>
    </ApplicationIcon>
    <AssemblyKeyContainerName>
    </AssemblyKeyContainerName>
    <AssemblyName>FDOTests</AssemblyName>
    <AssemblyOriginatorKeyFile>
    </AssemblyOriginatorKeyFile>
    <DefaultClientScript>JScript</DefaultClientScript>
    <DefaultHTMLPageLayout>Grid</DefaultHTMLPageLayout>
    <DefaultTargetSchema>IE50</DefaultTargetSchema>
    <DelaySign>false</DelaySign>
    <OutputType>Library</OutputType>
    <RootNamespace>SIL.FieldWorks.FDO.FDOTests</RootNamespace>
    <RunPostBuildEvent>OnBuildSuccess</RunPostBuildEvent>
    <StartupObject>
    </StartupObject>
    <FileUpgradeFlags>
    </FileUpgradeFlags>
    <UpgradeBackupLocation>
    </UpgradeBackupLocation>
    <SccAuxPath>
    </SccAuxPath>
    <OldToolsVersion>3.5</OldToolsVersion>
    <TargetFrameworkVersion>v4.0</TargetFrameworkVersion>
    <IsWebBootstrapper>false</IsWebBootstrapper>
    <TargetFrameworkProfile />
    <PublishUrl>publish\</PublishUrl>
    <Install>true</Install>
    <InstallFrom>Disk</InstallFrom>
    <UpdateEnabled>false</UpdateEnabled>
    <UpdateMode>Foreground</UpdateMode>
    <UpdateInterval>7</UpdateInterval>
    <UpdateIntervalUnits>Days</UpdateIntervalUnits>
    <UpdatePeriodically>false</UpdatePeriodically>
    <UpdateRequired>false</UpdateRequired>
    <MapFileExtensions>true</MapFileExtensions>
    <ApplicationRevision>0</ApplicationRevision>
    <ApplicationVersion>1.0.0.%2a</ApplicationVersion>
    <UseApplicationTrust>false</UseApplicationTrust>
    <BootstrapperEnabled>true</BootstrapperEnabled>
    <AppConfig>..\..\AppForTests.config</AppConfig>
  </PropertyGroup>
  <PropertyGroup Condition=" '$(Configuration)|$(Platform)' == 'Debug|AnyCPU' ">
    <OutputPath>..\..\..\Output\Debug\</OutputPath>
    <AllowUnsafeBlocks>false</AllowUnsafeBlocks>
    <BaseAddress>285212672</BaseAddress>
    <CheckForOverflowUnderflow>false</CheckForOverflowUnderflow>
    <ConfigurationOverrideFile>
    </ConfigurationOverrideFile>
    <DefineConstants>TRACE;DEBUG</DefineConstants>
    <DocumentationFile>..\..\..\Output\Debug\FDOTests.xml</DocumentationFile>
    <DebugSymbols>true</DebugSymbols>
    <FileAlignment>4096</FileAlignment>
    <NoStdLib>false</NoStdLib>
    <NoWarn>168,169,219,414,649,1635,1702,1701</NoWarn>
    <Optimize>false</Optimize>
    <RegisterForComInterop>false</RegisterForComInterop>
    <RemoveIntegerChecks>false</RemoveIntegerChecks>
    <TreatWarningsAsErrors>true</TreatWarningsAsErrors>
    <WarningLevel>4</WarningLevel>
    <DebugType>full</DebugType>
    <ErrorReport>prompt</ErrorReport>
    <UseVSHostingProcess>true</UseVSHostingProcess>
    <PlatformTarget>x86</PlatformTarget>
    <CodeAnalysisRuleSet>AllRules.ruleset</CodeAnalysisRuleSet>
  </PropertyGroup>
  <PropertyGroup Condition=" '$(Configuration)|$(Platform)' == 'Release|AnyCPU' ">
    <OutputPath>..\..\..\Output\Release\</OutputPath>
    <AllowUnsafeBlocks>false</AllowUnsafeBlocks>
    <BaseAddress>285212672</BaseAddress>
    <CheckForOverflowUnderflow>false</CheckForOverflowUnderflow>
    <ConfigurationOverrideFile>
    </ConfigurationOverrideFile>
    <DefineConstants>TRACE</DefineConstants>
    <DocumentationFile>
    </DocumentationFile>
    <DebugSymbols>true</DebugSymbols>
    <FileAlignment>4096</FileAlignment>
    <NoStdLib>false</NoStdLib>
    <NoWarn>168,169,219,414,649,1635,1702,1701</NoWarn>
    <Optimize>true</Optimize>
    <RegisterForComInterop>false</RegisterForComInterop>
    <RemoveIntegerChecks>false</RemoveIntegerChecks>
    <TreatWarningsAsErrors>false</TreatWarningsAsErrors>
    <WarningLevel>4</WarningLevel>
    <DebugType>full</DebugType>
    <ErrorReport>prompt</ErrorReport>
    <CodeAnalysisRuleSet>AllRules.ruleset</CodeAnalysisRuleSet>
    <PlatformTarget>x86</PlatformTarget>
  </PropertyGroup>
  <ItemGroup>
    <Reference Include="BasicUtils, Version=4.1.1.0, Culture=neutral, processorArchitecture=MSIL">
      <SpecificVersion>False</SpecificVersion>
      <HintPath>..\..\..\Output\Debug\BasicUtils.dll</HintPath>
    </Reference>
    <Reference Include="BasicUtilsTests, Version=6.1.0.25994, Culture=neutral, processorArchitecture=MSIL">
      <SpecificVersion>False</SpecificVersion>
      <HintPath>..\..\..\Output\Debug\BasicUtilsTests.dll</HintPath>
    </Reference>
    <Reference Include="COMInterfaces">
      <Name>COMInterfaces</Name>
      <HintPath>..\..\..\Output\Debug\COMInterfaces.dll</HintPath>
    </Reference>
    <Reference Include="COMInterfacesTests, Version=6.1.1.14450, Culture=neutral, processorArchitecture=x86">
      <SpecificVersion>False</SpecificVersion>
      <HintPath>..\..\..\Output\Debug\COMInterfacesTests.dll</HintPath>
    </Reference>
    <Reference Include="CoreImpl, Version=6.1.0.1532, Culture=neutral, processorArchitecture=MSIL">
      <SpecificVersion>False</SpecificVersion>
      <HintPath>..\..\..\Output\Debug\CoreImpl.dll</HintPath>
    </Reference>
    <Reference Include="ECInterfaces, Version=4.0.0.0, Culture=neutral, PublicKeyToken=f1447bae1e63f485, processorArchitecture=x86" Condition="'$(OS)'!='Unix'">
      <SpecificVersion>False</SpecificVersion>
      <HintPath>..\..\Output\Debug\ECInterfaces.dll</HintPath>
    </Reference>
    <Reference Include="ECInterfaces" Condition="'$(OS)'=='Unix'">
      <SpecificVersion>False</SpecificVersion>
      <HintPath>/usr/lib/fieldworks/ECInterfaces.dll</HintPath>
    </Reference>
    <Reference Include="FDO">
      <SpecificVersion>False</SpecificVersion>
      <HintPath>..\..\..\Output\Debug\FDO.dll</HintPath>
    </Reference>
    <Reference Include="FwResources, Version=6.9.2.18788, Culture=neutral, processorArchitecture=MSIL">
      <HintPath>..\..\..\Output\Debug\FwResources.dll</HintPath>
      <SpecificVersion>False</SpecificVersion>
    </Reference>
    <Reference Include="FwUtils">
      <Name>FwUtils</Name>
      <HintPath>..\..\..\Output\Debug\FwUtils.dll</HintPath>
      <SpecificVersion>False</SpecificVersion>
    </Reference>
    <Reference Include="FwUtilsTests, Version=6.0.0.14896, Culture=neutral, processorArchitecture=MSIL">
      <SpecificVersion>False</SpecificVersion>
      <HintPath>..\..\..\Output\Debug\FwUtilsTests.dll</HintPath>
    </Reference>
    <Reference Include="ICSharpCode.SharpZipLib, Version=0.85.5.452, Culture=neutral, processorArchitecture=MSIL">
      <SpecificVersion>False</SpecificVersion>
      <HintPath>..\..\..\Lib\debug\ICSharpCode.SharpZipLib.dll</HintPath>
    </Reference>
    <Reference Include="Microsoft.Practices.ServiceLocation, Version=1.0.0.0, Culture=neutral, processorArchitecture=MSIL">
      <SpecificVersion>False</SpecificVersion>
      <HintPath>..\..\..\DistFiles\Microsoft.Practices.ServiceLocation.dll</HintPath>
    </Reference>
    <Reference Include="nunit.framework">
      <Name>nunit.framework</Name>
      <HintPath>..\..\..\Bin\NUnit\bin\nunit.framework.dll</HintPath>
    </Reference>
    <Reference Include="PhonEnvValidator, Version=3.2.0.9, Culture=neutral, processorArchitecture=MSIL">
      <SpecificVersion>False</SpecificVersion>
      <HintPath>..\..\..\Output\Debug\PhonEnvValidator.dll</HintPath>
    </Reference>
    <Reference Include="ProjectUnpacker, Version=6.0.0.20664, Culture=neutral, processorArchitecture=MSIL">
      <SpecificVersion>False</SpecificVersion>
      <HintPath>..\..\..\Output\Debug\ProjectUnpacker.dll</HintPath>
    </Reference>
    <Reference Include="Rhino.Mocks, Version=3.6.0.0, Culture=neutral, PublicKeyToken=0b3305902db7183f, processorArchitecture=MSIL">
      <SpecificVersion>False</SpecificVersion>
      <HintPath>..\..\..\Bin\Rhino\Rhino.Mocks.dll</HintPath>
    </Reference>
    <Reference Include="ScrUtilsInterfaces, Version=5.5.0.24596, Culture=neutral, processorArchitecture=MSIL">
      <SpecificVersion>False</SpecificVersion>
      <HintPath>..\..\..\Output\Debug\ScrUtilsInterfaces.dll</HintPath>
    </Reference>
    <Reference Include="SharedScrUtilsTests">
      <HintPath>..\..\..\Output\Debug\SharedScrUtilsTests.dll</HintPath>
    </Reference>
    <Reference Include="SharedScrUtils, Version=1.0.0.0, Culture=neutral, processorArchitecture=MSIL">
      <SpecificVersion>False</SpecificVersion>
      <HintPath>..\..\..\Output\Debug\SharedScrUtils.dll</HintPath>
    </Reference>
<<<<<<< HEAD
    <Reference Include="SIL.Core, Version=2.6.0.0, Culture=neutral, PublicKeyToken=cab3c8c5232dfcf2, processorArchitecture=x86">
      <SpecificVersion>False</SpecificVersion>
      <HintPath>..\..\..\Downloads\SIL.Core.dll</HintPath>
    </Reference>
    <Reference Include="SIL.WritingSystems, Version=2.6.0.0, Culture=neutral, PublicKeyToken=cab3c8c5232dfcf2, processorArchitecture=x86">
      <SpecificVersion>False</SpecificVersion>
      <HintPath>..\..\..\Downloads\SIL.WritingSystems.dll</HintPath>
    </Reference>
    <Reference Include="SilEncConverters40, Version=4.0.0.0, Culture=neutral, PublicKeyToken=f1447bae1e63f485, processorArchitecture=x86">
=======
    <Reference Include="SilEncConverters40, Version=4.0.0.0, Culture=neutral, PublicKeyToken=f1447bae1e63f485, processorArchitecture=x86" Condition="'$(OS)'!='Unix'">
      <SpecificVersion>False</SpecificVersion>
      <HintPath>..\..\Output\Debug\SilEncConverters40.dll</HintPath>
    </Reference>
    <Reference Include="SilEncConverters40" Condition="'$(OS)'=='Unix'">
>>>>>>> 6940ecf2
      <SpecificVersion>False</SpecificVersion>
      <HintPath>/usr/lib/fieldworks/SilEncConverters40.dll</HintPath>
    </Reference>
    <Reference Include="SilUtils, Version=1.0.0.0, Culture=neutral, processorArchitecture=MSIL">
      <SpecificVersion>False</SpecificVersion>
      <HintPath>..\..\..\Output\Debug\SilUtils.dll</HintPath>
    </Reference>
    <Reference Include="System">
      <Name>System</Name>
    </Reference>
    <Reference Include="System.Core" />
    <Reference Include="System.Data">
      <Name>System.Data</Name>
    </Reference>
    <Reference Include="System.Drawing" />
    <Reference Include="System.Runtime.Serialization">
      <RequiredTargetFramework>3.0</RequiredTargetFramework>
    </Reference>
    <Reference Include="System.Web" />
    <Reference Include="System.Windows.Forms" />
    <Reference Include="System.Xml">
      <Name>System.XML</Name>
    </Reference>
    <Reference Include="System.Xml.Linq" />
    <Reference Include="TestUtils, Version=5.5.0.24598, Culture=neutral, processorArchitecture=MSIL">
      <SpecificVersion>False</SpecificVersion>
      <HintPath>..\..\..\Output\Debug\TestUtils.dll</HintPath>
    </Reference>
    <Reference Include="Utilities, Version=7.4.100.36, Culture=neutral, processorArchitecture=MSIL">
      <SpecificVersion>False</SpecificVersion>
    </Reference>
    <Reference Include="XMLUtils, Version=5.5.0.20976, Culture=neutral, processorArchitecture=MSIL">
      <SpecificVersion>False</SpecificVersion>
      <HintPath>..\..\..\Output\Debug\XMLUtils.dll</HintPath>
    </Reference>
  </ItemGroup>
  <ItemGroup>
    <Compile Include="..\..\AssemblyInfoForTests.cs">
      <Link>AssemblyInfo.cs</Link>
    </Compile>
    <Compile Include="AnalysisAdjusterTests.cs" />
    <Compile Include="AnalysisGuessServicesTests.cs" />
    <Compile Include="AnalysisOccurrenceTests.cs" />
    <Compile Include="AndIFilterTests.cs" />
    <Compile Include="AtomicPropertyTests.cs" />
    <Compile Include="BackupRestore\ProjectRestoreTestService.cs" />
    <Compile Include="BaseStyleInfoTests.cs" />
    <Compile Include="BtConverterTests.cs" />
    <Compile Include="BulletInfoTests.cs" />
    <Compile Include="CellarTests.cs" />
    <Compile Include="CircularReferenceTests.cs" />
    <Compile Include="ConfigureHomographTests.cs" />
    <Compile Include="DataMigrationTests\DataMigration7000058Tests.cs" />
    <Compile Include="DataMigrationTests\DataMigration7000047Tests.cs" />
    <Compile Include="DataMigrationTests\DataMigration7000036Tests.cs" />
    <Compile Include="DataMigrationTests\DataMigration7000035Tests.cs" />
    <Compile Include="DataMigrationTests\DataMigration7000030Tests.cs" />
    <Compile Include="DataMigrationTests\DataMigration7000025Tests.cs" />
    <Compile Include="DataMigrationTests\DataMigration7000016Tests.cs" />
    <Compile Include="DataMigrationTests\DataMigration7000017Tests.cs" />
    <Compile Include="DataMigrationTests\DataMigration7000018Tests.cs" />
    <Compile Include="DataMigrationTests\DataMigration7000019Tests.cs" />
    <Compile Include="DataMigrationTests\DataMigration7000020Tests.cs" />
    <Compile Include="DataMigrationTests\DataMigration7000022Tests.cs" />
    <Compile Include="DataMigrationTests\DataMigration7000023Tests.cs" />
    <Compile Include="DataMigrationTests\DataMigration7000024Tests.cs" />
    <Compile Include="DataMigrationTests\DataMigration7000026Tests.cs" />
    <Compile Include="DataMigrationTests\DataMigration7000027Tests.cs" />
    <Compile Include="DataMigrationTests\DataMigration7000028Tests.cs" />
    <Compile Include="DataMigrationTests\DataMigration7000029Tests.cs" />
    <Compile Include="DataMigrationTests\DataMigration7000031Tests.cs" />
    <Compile Include="DataMigrationTests\DataMigration7000032Tests.cs" />
    <Compile Include="DataMigrationTests\DataMigration7000033Tests.cs" />
    <Compile Include="DataMigrationTests\DataMigration7000034Tests.cs" />
    <Compile Include="DataMigrationTests\DataMigration7000037Tests.cs" />
    <Compile Include="DataMigrationTests\DataMigration7000040Tests.cs" />
    <Compile Include="DataMigrationTests\DataMigration7000041Tests.cs" />
    <Compile Include="DataMigrationTests\DataMigration7000042Tests.cs" />
    <Compile Include="DataMigrationTests\DataMigration7000044Tests.cs" />
    <Compile Include="DataMigrationTests\DataMigration7000051Tests.cs" />
    <Compile Include="DataMigrationTests\DataMigration7000052Tests.cs" />
    <Compile Include="DataMigrationTests\DataMigration7000056Tests.cs" />
    <Compile Include="DataMigrationTests\DataMigration7000057Tests.cs" />
    <Compile Include="DataMigrationTests\DataMigration7000059Tests.cs" />
    <Compile Include="DataMigrationTests\DataMigration7000060Tests.cs" />
    <Compile Include="DataMigrationTests\DataMigration7000061Tests.cs" />
    <Compile Include="DataMigrationTests\DataMigration7000062Tests.cs" />
    <Compile Include="DataMigrationTests\DataMigration7000063Tests.cs" />
    <Compile Include="DataMigrationTests\DataMigration7000065Tests.cs" />
    <Compile Include="DataMigrationTests\DataMigration7000066Tests.cs" />
    <Compile Include="DataMigrationTests\DataMigration7000067Tests.cs" />
    <Compile Include="DataMigrationTests\DataMigration7000069Tests.cs" />
    <Compile Include="DataMigrationTests\WritingSystemIdMigratorTests.cs" />
    <Compile Include="DataSortingServiceTests.cs" />
    <Compile Include="DataStoreInitializationServicesTests.cs" />
    <Compile Include="DummyFdoUI.cs" />
    <Compile Include="DummyProgressDlg.cs" />
    <Compile Include="DuplicateAnalysisFixerTests.cs" />
    <Compile Include="DuplicateWordformFixerTests.cs" />
    <Compile Include="FdoFactoryAdditionsTests.cs" />
    <Compile Include="FeatureSystemTests.cs" />
    <Compile Include="FwSetupFixtureClass.cs" />
    <Compile Include="GoldEticTests.cs" />
    <Compile Include="Ling_WfiTests.cs" />
    <Compile Include="CmCellTests.cs" />
    <Compile Include="CmFilterTests.cs" />
    <Compile Include="CmObjectIdTests.cs" />
    <Compile Include="CmObjectTests.cs" />
    <Compile Include="CmPictureTests.cs" />
    <Compile Include="CollectSegmentsTests.cs" />
    <Compile Include="CreateModifyTimeTests.cs">
      <SubType>Code</SubType>
    </Compile>
    <Compile Include="DataMigrationTests\DataMigration7000010Tests.cs" />
    <Compile Include="DataMigrationTests\DataMigration7000008Tests.cs" />
    <Compile Include="DataMigrationTests\DataMigration7000009Tests.cs" />
    <Compile Include="DataMigrationTests\DataMigration7000011Tests.cs" />
    <Compile Include="DataMigrationTests\DataMigration7000012Tests.cs" />
    <Compile Include="DataMigrationTests\DataMigration7000013Tests.cs" />
    <Compile Include="DataMigrationTests\DataMigration7000014Tests.cs" />
    <Compile Include="DataMigrationTests\DataMigration7000015Tests.cs" />
    <Compile Include="DataMigrationTests\DataMigrationBasicTests.cs" />
    <Compile Include="DataMigrationTests\DataMigrationTestServices.cs" />
    <Compile Include="DeleteTests.cs" />
    <Compile Include="DsChartTests.cs" />
    <Compile Include="FilteredScrBooksTests.cs" />
    <Compile Include="LangProjectTests.cs" />
    <Compile Include="CmSemanticDomainRepositoryTests.cs" />
    <Compile Include="LinkedFilesRelativePathHelperTests.cs" />
    <Compile Include="MergeObjectsTests.cs" />
    <Compile Include="NotebookTests.cs" />
    <Compile Include="ParaNodeMapTests.cs" />
    <Compile Include="CopyObjectTests.cs" />
    <Compile Include="DataMigrationTests\DataMigration7000001Tests.cs" />
    <Compile Include="DataMigrationTests\DataMigration7000002Tests.cs" />
    <Compile Include="DataMigrationTests\DataMigration7000003Tests.cs" />
    <Compile Include="DataMigrationTests\DataMigration7000005Tests.cs" />
    <Compile Include="DataMigrationTests\DataMigration7000006Tests.cs" />
    <Compile Include="DataMigrationTests\DataMigration7000007Tests.cs" />
    <Compile Include="DataMigrationTests\DataMigrationTests.cs" />
    <Compile Include="DataMigrationTests\IDomainObjectDTORepositoryTests.cs" />
    <Compile Include="DataMigrationTests\MockMDCForDataMigration.cs" />
    <Compile Include="FdoScriptureTests.cs" />
    <Compile Include="FdoTestHelper.cs" />
    <Compile Include="FieldDescriptionTests.cs" />
    <Compile Include="FreeTransEditMonitorTests.cs" />
    <Compile Include="FwCharacterCategorizerTests.cs" />
    <Compile Include="LexEntryTests.cs" />
    <Compile Include="LexSenseTests.cs" />
    <Compile Include="LingTests.cs" />
    <Compile Include="ParagraphParserTests.cs" />
    <Compile Include="PersistingLayerTests.BEPPortTests.cs" />
    <Compile Include="PropChangedTests.cs" />
    <Compile Include="ReferenceAdjusterServiceTests.cs" />
    <Compile Include="RepositoryTests.cs" />
    <Compile Include="ReversalIndexTests.cs" />
    <Compile Include="MorphServicesTests.cs" />
    <Compile Include="ScrBookTests.cs">
      <SubType>Code</SubType>
    </Compile>
    <Compile Include="ScrFootnoteTests.cs" />
    <Compile Include="ScrImportFileInfoTests.cs" />
    <Compile Include="ScrImportSetTests.cs" />
    <Compile Include="ScriptureSegmentLabelTests.cs" />
    <Compile Include="ScriptureSideEffectsTests.cs" />
    <Compile Include="ScrMappingListTests.cs" />
    <Compile Include="ScrSectionTests.cs" />
    <Compile Include="ScrSfFileListTests.cs" />
    <Compile Include="ScrTxtParaTests.cs" />
    <Compile Include="ScrVerseTests.cs" />
    <Compile Include="SharedBackendServicesTests.cs" />
    <Compile Include="StFootnoteTests.cs" />
    <Compile Include="StringServicesTests.cs" />
    <Compile Include="StTextAnnotationNavigatorTests.cs" />
    <Compile Include="StTextTests.cs" />
    <Compile Include="StTxtParaBldrTests.cs" />
    <Compile Include="StTxtParaTests.cs" />
    <Compile Include="StyleInfoTableTests.cs" />
    <Compile Include="TestBigSorting.cs" />
    <Compile Include="TestProjectId.cs" />
    <Compile Include="UowHelperTests.cs" />
    <Compile Include="ValidationTests.cs" />
    <Compile Include="ValidCharactersTests.cs" />
    <Compile Include="FwStyleSheetTests.cs" />
    <Compile Include="IActionHandlerTests.cs" />
    <Compile Include="ScrInMemoryFdoTestBase.cs" />
    <Compile Include="GeneratedPropertyAccessorTests.cs" />
    <Compile Include="FdoCacheTests.cs" />
    <Compile Include="fdoStringsTests.cs" />
    <Compile Include="FdoTestBase.cs" />
    <Compile Include="IFwMetaDataCacheTests.cs" />
    <Compile Include="IDomainDataByFlidTests.cs" />
    <Compile Include="VectorTests.cs" />
    <Compile Include="VirtualOrderingServicesTests.cs" />
    <Compile Include="VirtualPropertyPropChangedTests.cs" />
    <Compile Include="WritingSystemServicesTests.cs" />
    <Compile Include="XmlImportDataTests.cs" />
    <Compile Include="XmlListTests.cs" />
    <Compile Include="XmlTranslatedListsTests.cs" />
    <Compile Include="FdoInvertSetTests.cs" />
  </ItemGroup>
  <ItemGroup>
    <None Include="gendarme-FDOTests.ignore" />
  </ItemGroup>
  <ItemGroup>
    <WCFMetadata Include="Service References\" />
  </ItemGroup>
  <ItemGroup>
    <Content Include="TestData\DataMigration7000067TestData.xml" />
    <Content Include="TestData\DataMigration7000058_NonEmptyGlossAppend.xml" />
    <Content Include="TestData\DataMigration7000058_EmptyGlossAppend.xml" />
    <Content Include="TestData\DataMigration7000057_Normal.xml" />
    <Content Include="TestData\DataMigration7000057_SubInflTypes.xml" />
    <Content Include="TestData\DataMigration7000059.xml">
      <SubType>Designer</SubType>
    </Content>
    <Content Include="TestData\DataMigration7000061.xml">
      <SubType>Designer</SubType>
    </Content>
    <Content Include="TestData\DataMigration7000062.xml">
      <SubType>Designer</SubType>
    </Content>
    <Content Include="TestData\DataMigration7000063.xml" />
    <Content Include="TestData\DataMigration7000065.xml">
      <SubType>Designer</SubType>
    </Content>
    <Content Include="TestData\DataMigration7000066_CustomPropertyMagnet.xml" />
    <Content Include="TestData\DataMigration7000066_RegularPropertyMagnet.xml" />
    <None Include="BackupRestore\BackupTestProject\BackupTestProject.fwdata" />
    <None Include="BackupRestore\BackupTestProject\BackupTestProject.fwdata.bak" />
    <None Include="BackupRestore\BackupTestProject\SupportingFiles\GrkPolyComp.kmp" />
    <None Include="BackupRestore\BackupTestProject\SupportingFiles\IPAUni11.kmp" />
    <None Include="BackupRestore\BackupTestProject\Temp\entries_SortSeq.fwss" />
    <None Include="BackupRestore\BackupTestProject\WritingSystemStore\en.ldml" />
    <None Include="BackupRestore\BackupTestProject\WritingSystemStore\fr.ldml" />
    <None Include="BackupRestore\BackupTestProject\WritingSystemStore\grc.ldml" />
    <None Include="BackupRestore\BackupTestProject\WritingSystemStore\pt.ldml" />
    <None Include="BackupRestore\GlobalWritingSystemStore\en.ldml" />
    <None Include="BackupRestore\GlobalWritingSystemStore\es.ldml" />
    <None Include="BackupRestore\GlobalWritingSystemStore\fr.ldml" />
    <None Include="BackupRestore\LinkedFilesTestProject\LinkedFilesTestProject.bak" />
    <None Include="BackupRestore\LinkedFilesTestProject\LinkedFilesTestProject.fwdata" />
    <None Include="BackupRestore\LinkedFilesTestProject\WritingSystemStore\en.ldml" />
    <None Include="BackupRestore\LinkedFilesTestProject\WritingSystemStore\es.ldml" />
    <None Include="BackupRestore\LinkedFilesTestProject\WritingSystemStore\fa.ldml" />
    <None Include="BackupRestore\LinkedFilesTestProject\WritingSystemStore\fr.ldml" />
    <None Include="BackupRestore\LinkedFilesTestProject\WritingSystemStore\id.ldml" />
    <None Include="BackupRestore\RestoreProjectPresenterTests\RestoreProjectPresenterTests.fwbackup" />
    <None Include="BackupRestore\RestoreServiceTestsZipFileDir\TestRestoreFWProject.fwbackup" />
    <None Include="TestData\ClosingTagSpansBuffer.fwdata" />
    <None Include="TestData\CorruptedXMLFileTest.fwdata" />
    <None Include="TestData\DataMigration7000010Tests.xml" />
    <None Include="TestData\DataMigration7000008Tests.xml" />
    <None Include="TestData\DataMigration7000005Tests.xml" />
    <None Include="TestData\DataMigration7000006Tests.xml" />
    <None Include="TestData\DataMigration7000007Tests.xml" />
    <None Include="TestData\DataMigration7000010_AnnotationDefns.xml" />
    <None Include="TestData\DataMigration7000010_BasicSegments.xml" />
    <None Include="TestData\DataMigration7000010_CommonData.xml" />
    <None Include="TestData\DataMigration7000010_Discourse.xml" />
    <None Include="TestData\DataMigration7000010_PathologicalDiscourseChartRows.xml" />
    <None Include="TestData\DataMigration7000010_PathologicalSegments.xml" />
    <None Include="TestData\DataMigration7000010_PathologicalSegments_Duplicates.xml" />
    <None Include="TestData\DataMigration7000010_DiscoursePunct.xml" />
    <None Include="TestData\DataMigration7000010_TextTags.xml" />
    <Content Include="BackupRestore\BackupTestProject\BackupSettings\BackupSettings.xml" />
    <Content Include="BackupRestore\BackupTestProject\ConfigurationSettings\CmPicture_Layouts.xml" />
    <Content Include="BackupRestore\BackupTestProject\ConfigurationSettings\CmPossibility_Layouts.xml" />
    <Content Include="BackupRestore\BackupTestProject\ConfigurationSettings\CmSemanticDomain_Layouts.xml" />
    <Content Include="BackupRestore\BackupTestProject\ConfigurationSettings\LexEntryRef_Layouts.xml" />
    <Content Include="BackupRestore\BackupTestProject\ConfigurationSettings\LexEntryType_Layouts.xml" />
    <Content Include="BackupRestore\BackupTestProject\ConfigurationSettings\LexEntry_Layouts.xml" />
    <Content Include="BackupRestore\BackupTestProject\ConfigurationSettings\LexEtymology_Layouts.xml" />
    <Content Include="BackupRestore\BackupTestProject\ConfigurationSettings\LexReference_Layouts.xml" />
    <Content Include="BackupRestore\BackupTestProject\ConfigurationSettings\LexSense_Layouts.xml" />
    <Content Include="BackupRestore\BackupTestProject\ConfigurationSettings\MoForm_Layouts.xml" />
    <Content Include="BackupRestore\BackupTestProject\ConfigurationSettings\MoInflAffixSlot_Layouts.xml" />
    <Content Include="BackupRestore\BackupTestProject\ConfigurationSettings\MoMorphSynAnalysis_Layouts.xml" />
    <Content Include="BackupRestore\BackupTestProject\ConfigurationSettings\MoMorphType_Layouts.xml" />
    <Content Include="BackupRestore\BackupTestProject\ConfigurationSettings\Settings.xml" />
    <Content Include="BackupRestore\BackupTestProject\LinkedFiles\AudioVisual\fr.wav" />
    <Content Include="BackupRestore\BackupTestProject\LinkedFiles\Pictures\DiscChart.bmp" />
    <Content Include="BackupRestore\BackupTestProject\LinkedFiles\Pictures\PoolTable.JPG" />
    <Content Include="BackupRestore\BackupTestProject\SupportingFiles\DoulosSIL4.106.exe" />
    <Content Include="BackupRestore\BackupTestProject\SupportingFiles\EzraSIL251.exe" />
    <Content Include="BackupRestore\LinkedFilesTestProjectFiles\AudioVisual\Untitled0.WMV" />
    <Content Include="BackupRestore\LinkedFilesTestProjectFiles\Others\Chic Skype.png" />
    <Content Include="BackupRestore\LinkedFilesTestProjectFiles\Others\Desert Skype.png" />
    <Content Include="BackupRestore\LinkedFilesTestProjectFiles\Pictures\Jude1.jpg" />
    <Content Include="BackupRestore\LinkedFilesTestProjectFiles\Pictures\JudeAndMeWithBeard.jpg" />
    <Content Include="BackupRestore\LinkedFilesTestProject\BackupSettings\BackupSettings.xml" />
    <Content Include="TestData\DataMigration7000010_WrongMovedTextMarkerWs.xml" />
    <Content Include="TestData\DataMigration7000025.xml" />
    <Content Include="TestData\DataMigration7000010_Discourse_BadCCARef.xml" />
    <Content Include="TestData\DataMigration7000010_SegmentsNoXfics.xml" />
    <Content Include="TestData\DataMigration7000013_CommonData.xml" />
    <Content Include="TestData\DataMigration7000013_Discourse.xml" />
    <Content Include="TestData\DataMigration7000014_Evaluations.xml" />
    <Content Include="TestData\DataMigration7000015.xml" />
    <Content Include="TestData\DataMigration7000016.xml" />
    <Content Include="TestData\DataMigration7000017.xml" />
    <Content Include="TestData\DataMigration7000017A.xml" />
    <Content Include="TestData\DataMigration7000017B.xml" />
    <Content Include="TestData\DataMigration7000017C.xml" />
    <Content Include="TestData\DataMigration7000018.xml" />
    <Content Include="TestData\DataMigration7000019Tests.xml" />
    <Content Include="TestData\DataMigration7000020.xml" />
    <Content Include="TestData\DataMigration7000022.xml" />
    <Content Include="TestData\DataMigration7000023.xml" />
    <Content Include="TestData\DataMigration7000024Tests.xml" />
    <Content Include="TestData\DataMigration7000024Tests1.xml" />
    <Content Include="TestData\DataMigration7000026Tests.xml" />
    <Content Include="TestData\DataMigration7000028.xml" />
    <Content Include="TestData\DataMigration7000029Tests.xml" />
    <Content Include="TestData\DataMigration7000030.xml" />
    <Content Include="TestData\DataMigration7000031Tests.xml" />
    <Content Include="TestData\DataMigration7000032.xml" />
    <Content Include="TestData\DataMigration7000033.xml" />
    <Content Include="TestData\DataMigration7000034.xml" />
    <Content Include="TestData\DataMigration7000040.xml" />
    <Content Include="TestData\DataMigration7000041.xml" />
    <Content Include="TestData\DataMigration7000041a.xml" />
    <Content Include="TestData\DataMigration7000042A.xml" />
    <Content Include="TestData\DataMigration7000042B.xml" />
    <Content Include="TestData\DataMigration7000044.xml" />
    <None Include="TestData\DuplicateGuids.fwdata" />
    <None Include="TestData\SlightlyCorruptedXMLFile.fwdata" />
    <None Include="TestData\FeatureSystem2.xml" />
    <None Include="TestData\FeatureSystem3.xml" />
    <None Include="TestData\NoLanguageProjectTestData.xml" />
    <None Include="TestData\NotXML.txt" />
    <None Include="TestData\NoWritingSystems.xml" />
    <None Include="TestData\ParagraphParserTestTexts.xml" />
  </ItemGroup>
  <ItemGroup>
    <Folder Include="BackupRestore\BackupTestProject\LinkedFiles\Others\" />
    <Folder Include="BackupRestore\LinkedFilesTestProject\ConfigurationSettings\" />
    <Folder Include="BackupRestore\LinkedFilesTestProject\LinkedFiles\AudioVisual\" />
    <Folder Include="BackupRestore\LinkedFilesTestProject\LinkedFiles\Others\" />
    <Folder Include="BackupRestore\LinkedFilesTestProject\LinkedFiles\Pictures\" />
    <Folder Include="BackupRestore\LinkedFilesTestProject\SupportingFiles\" />
  </ItemGroup>
  <ItemGroup>
    <BootstrapperPackage Include="Microsoft.Net.Client.3.5">
      <Visible>False</Visible>
      <ProductName>.NET Framework 3.5 SP1 Client Profile</ProductName>
      <Install>false</Install>
    </BootstrapperPackage>
    <BootstrapperPackage Include="Microsoft.Net.Framework.3.5.SP1">
      <Visible>False</Visible>
      <ProductName>.NET Framework 3.5 SP1</ProductName>
      <Install>true</Install>
    </BootstrapperPackage>
    <BootstrapperPackage Include="Microsoft.Windows.Installer.3.1">
      <Visible>False</Visible>
      <ProductName>Windows Installer 3.1</ProductName>
      <Install>true</Install>
    </BootstrapperPackage>
  </ItemGroup>
  <Import Project="$(MSBuildBinPath)\Microsoft.CSharp.targets" />
  <PropertyGroup>
    <DistFiles>../../../DistFiles</DistFiles>
  </PropertyGroup>
</Project><|MERGE_RESOLUTION|>--- conflicted
+++ resolved
@@ -184,7 +184,6 @@
       <SpecificVersion>False</SpecificVersion>
       <HintPath>..\..\..\Output\Debug\SharedScrUtils.dll</HintPath>
     </Reference>
-<<<<<<< HEAD
     <Reference Include="SIL.Core, Version=2.6.0.0, Culture=neutral, PublicKeyToken=cab3c8c5232dfcf2, processorArchitecture=x86">
       <SpecificVersion>False</SpecificVersion>
       <HintPath>..\..\..\Downloads\SIL.Core.dll</HintPath>
@@ -193,14 +192,11 @@
       <SpecificVersion>False</SpecificVersion>
       <HintPath>..\..\..\Downloads\SIL.WritingSystems.dll</HintPath>
     </Reference>
-    <Reference Include="SilEncConverters40, Version=4.0.0.0, Culture=neutral, PublicKeyToken=f1447bae1e63f485, processorArchitecture=x86">
-=======
     <Reference Include="SilEncConverters40, Version=4.0.0.0, Culture=neutral, PublicKeyToken=f1447bae1e63f485, processorArchitecture=x86" Condition="'$(OS)'!='Unix'">
       <SpecificVersion>False</SpecificVersion>
       <HintPath>..\..\Output\Debug\SilEncConverters40.dll</HintPath>
     </Reference>
     <Reference Include="SilEncConverters40" Condition="'$(OS)'=='Unix'">
->>>>>>> 6940ecf2
       <SpecificVersion>False</SpecificVersion>
       <HintPath>/usr/lib/fieldworks/SilEncConverters40.dll</HintPath>
     </Reference>
