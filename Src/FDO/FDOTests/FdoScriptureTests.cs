--- conflicted
+++ resolved
@@ -25,270 +25,6 @@
 
 namespace SIL.FieldWorks.FDO.FDOTests
 {
-<<<<<<< HEAD
-=======
-	#region class Dummy ScrCheckingTokens
-	/// ----------------------------------------------------------------------------------------
-	/// <summary>
-	/// Dummy Scripture Checking Token representing part of a paragraph
-	/// </summary>
-	/// ----------------------------------------------------------------------------------------
-	internal class DummyParaCheckingToken : ScrCheckingToken
-	{
-		/// ------------------------------------------------------------------------------------
-		/// <summary>
-		/// Initializes a new instance of the <see cref="DummyParaCheckingToken"/> class.
-		/// </summary>
-		/// <param name="obj">The obj.</param>
-		/// <param name="ws">The writing system</param>
-		/// <param name="paraOffset">The para offset.</param>
-		/// ------------------------------------------------------------------------------------
-		public DummyParaCheckingToken(ICmObject obj, int ws, int paraOffset) :
-			this(obj, ws, paraOffset, new BCVRef(1, 3, 34), new BCVRef(1, 3, 34))
-		{
-		}
-
-		/// ------------------------------------------------------------------------------------
-		/// <summary>
-		/// Initializes a new instance of the <see cref="DummyParaCheckingToken"/> class.
-		/// </summary>
-		/// <param name="obj">The obj.</param>
-		/// <param name="ws">The writing system</param>
-		/// <param name="paraOffset">The para offset.</param>
-		/// <param name="startRef">The start reference.</param>
-		/// <param name="endRef">The end reference.</param>
-		/// ------------------------------------------------------------------------------------
-		public DummyParaCheckingToken(ICmObject obj, int ws, int paraOffset,
-			BCVRef startRef, BCVRef endRef)
-		{
-			m_startRef = startRef;
-			m_endRef = endRef;
-			m_fNoteStart = false;
-			m_fParagraphStart = false;
-			m_icuLocale = null;
-			m_object = obj;
-			m_sText = "This is lousy text and it is bad, it is";
-			m_paraStyleName = ScrStyleNames.NormalParagraph;
-			m_textType = TextType.Verse;
-			Ws = ws;
-			m_flid = StTxtParaTags.kflidContents;
-			m_paraOffset = paraOffset;
-		}
-	}
-
-	/// ----------------------------------------------------------------------------------------
-	/// <summary>
-	/// Dummy Scripture Checking Token representing part of a picture caption
-	/// </summary>
-	/// ----------------------------------------------------------------------------------------
-	internal class DummyPictureCheckingToken : ScrCheckingToken
-	{
-		public DummyPictureCheckingToken(ICmObject obj, int ws, string icuLocale)
-		{
-			m_startRef = m_endRef = new BCVRef(1, 3, 34);
-			m_fNoteStart = false;
-			m_fParagraphStart = false;
-			m_icuLocale = icuLocale;
-			m_object = obj;
-			m_sText = "La biblioteque in Monroe";
-			m_paraStyleName = ScrStyleNames.Figure;
-			m_textType = TextType.Other;
-			Ws = ws;
-			m_flid = CmPictureTags.kflidCaption;
-		}
-	}
-	#endregion
-
-	#region DummyEditorialCheck class
-	/// ----------------------------------------------------------------------------------------
-	/// <summary>
-	/// Dummy "check" that just calls the RecordError delegate once for each "error" in its
-	/// list.
-	/// </summary>
-	/// ----------------------------------------------------------------------------------------
-	internal class DummyEditorialCheck : IScriptureCheck
-	{
-		/// ----------------------------------------------------------------------------------------
-		/// <summary>
-		/// Simple class to hold the information about each "error"
-		/// </summary>
-		/// ----------------------------------------------------------------------------------------
-		internal class DummyError
-		{
-			internal ScrCheckingToken m_token;
-			internal int m_ichStart;
-			internal int m_length;
-			internal string m_sMessage;
-
-			internal DummyError(ScrCheckingToken token, int ichStart, int length, string sMessage)
-			{
-				m_token = token;
-				m_ichStart = ichStart;
-				m_length = length;
-				m_sMessage = sMessage;
-			}
-		}
-
-		#region Data members
-		private Guid m_checkId;
-		internal List<DummyError> m_ErrorsToReport = new List<DummyError>();
-		#endregion
-
-		#region Constructor
-		public DummyEditorialCheck(Guid checkId)
-		{
-			m_checkId = checkId;
-		}
-		#endregion
-
-		#region IScriptureCheck Members
-		/// ------------------------------------------------------------------------------------
-		/// <summary>
-		/// Execute the check and call 'RecordError' for every error found.
-		/// </summary>
-		/// <param name="toks">ITextToken's corresponding to the text to be checked.
-		/// Typically this is one books worth.</param>
-		/// <param name="record">Call this delegate to report each error found.</param>
-		/// ------------------------------------------------------------------------------------
-		public void Check(IEnumerable<ITextToken> toks, RecordErrorHandler record)
-		{
-			foreach (DummyError error in m_ErrorsToReport)
-			{
-				TextTokenSubstring tts = new TextTokenSubstring(error.m_token,
-					error.m_ichStart, error.m_length, error.m_sMessage);
-				record(new RecordErrorEventArgs(tts, m_checkId));
-			}
-		}
-
-		public string CheckGroup
-		{
-			get { throw new Exception("The method or operation is not implemented."); }
-		}
-
-		public Guid CheckId
-		{
-			get { return m_checkId; }
-		}
-
-		public float RelativeOrder
-		{
-			get { return 0F; }
-		}
-
-		public string CheckName
-		{
-			get { throw new Exception("The method or operation is not implemented."); }
-		}
-
-		public string Description
-		{
-			get { throw new Exception("The method or operation is not implemented."); }
-		}
-
-		public List<TextTokenSubstring> GetReferences(IEnumerable<ITextToken> tokens, string desiredKey)
-		{
-			throw new Exception("The method or operation is not implemented.");
-		}
-
-		public string InvalidItems
-		{
-			get
-			{
-				throw new Exception("The method or operation is not implemented.");
-			}
-			set
-			{
-				throw new Exception("The method or operation is not implemented.");
-			}
-		}
-
-		public string InventoryColumnHeader
-		{
-			get { throw new Exception("The method or operation is not implemented."); }
-		}
-
-		public void Save()
-		{
-			throw new Exception("The method or operation is not implemented.");
-		}
-
-		public string ValidItems
-		{
-			get
-			{
-				throw new Exception("The method or operation is not implemented.");
-			}
-			set
-			{
-				throw new Exception("The method or operation is not implemented.");
-			}
-		}
-
-		#endregion
-	}
-	#endregion
-
-	#region DummyScrChecksDataSource
-	/// ----------------------------------------------------------------------------------------
-	/// <summary>
-	/// Dummy ScrChecksDataSource that modifies the behavior of ScrChecksDataSource to be used
-	/// in tests.
-	/// </summary>
-	/// ----------------------------------------------------------------------------------------
-	internal class DummyScrChecksDataSource : ScrChecksDataSource
-	{
-		#region Data members
-		private int m_maxIdenticalErrors;
-		#endregion
-
-		#region Constructor
-		/// ------------------------------------------------------------------------------------
-		/// <summary>
-		/// Initializes a new instance of the <see cref="DummyScrChecksDataSource"/> class.
-		/// </summary>
-		/// <param name="cache">The cache.</param>
-		/// <param name="maxIdenticalErrors">The maximum number of identical errors that will
-		/// be allowed for a Scripture check.</param>
-		/// ------------------------------------------------------------------------------------
-		public DummyScrChecksDataSource(FdoCache cache, int maxIdenticalErrors) :
-		base(cache, ResourceHelper.GetResourceString("kstidPunctCheckWhitespaceChar"),
-			FwDirectoryFinder.LegacyWordformingCharOverridesFile)
-		{
-			m_maxIdenticalErrors = maxIdenticalErrors;
-		}
-		#endregion
-
-		#region Properties
-		/// ------------------------------------------------------------------------------------
-		/// <summary>
-		/// Sets the max identical errors.
-		/// </summary>
-		/// ------------------------------------------------------------------------------------
-		public int MaxIdenticalErrors
-		{
-			set { m_maxIdenticalErrors = value; }
-		}
-		#endregion
-
-		#region Methods
-		/// ------------------------------------------------------------------------------------
-		/// <summary>
-		/// Gets the max identical errors.
-		/// </summary>
-		/// <param name="checkId">The unique id of the check.</param>
-		/// <returns>
-		/// the number of errors allowed for the check, or a default value if not
-		/// </returns>
-		/// ------------------------------------------------------------------------------------
-		protected override int GetMaxIdenticalErrors(Guid checkId)
-		{
-			return m_maxIdenticalErrors;
-		}
-		#endregion
-	}
-	#endregion
-
->>>>>>> 6940ecf2
 	#region class FdoScriptureTests
 	/// ----------------------------------------------------------------------------------------
 	/// <summary>
