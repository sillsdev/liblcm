--- conflicted
+++ resolved
@@ -180,10 +180,8 @@
     <Compile Include="Application\ReferenceTracker.cs" />
     <Compile Include="CacheKey.cs" />
     <Compile Include="DomainServices\DataMigration\DataMigration7000069.cs" />
-<<<<<<< HEAD
+    <Compile Include="DomainServices\DataMigration\DataMigration7000070.cs" />
     <Compile Include="DomainServices\DataMigration\WritingSystemIdMigrator.cs" />
-=======
->>>>>>> b992197d
     <Compile Include="DomainServices\SharedBackendServices.cs" />
     <Compile Include="FdoDataMigrationForbiddenException.cs" />
     <Compile Include="FdoFileLockedException.cs" />
