--- conflicted
+++ resolved
@@ -15,11 +15,7 @@
 using SIL.FieldWorks.Common.ScriptureUtils;
 using SIL.FieldWorks.FDO.DomainServices;
 using SIL.FieldWorks.FDO.Infrastructure;
-<<<<<<< HEAD
 using SIL.Reporting;
-=======
-using Palaso.Reporting;
->>>>>>> 0db9aa00
 using SIL.Utils;
 using SILUBS.SharedScrUtils;
 
@@ -1380,7 +1376,7 @@
 			}
 			else
 			{
-				int hvo = ((IDataReader)m_cache.ServiceLocator.GetInstance<IDataSetup>()).GetNextRealHvo();
+			int hvo = ((IDataReader)m_cache.ServiceLocator.GetInstance<IDataSetup>()).GetNextRealHvo();
 				pos = new PartOfSpeech(m_cache, hvo, guid);
 			}
 			owner.SubPossibilitiesOS.Add(pos);
