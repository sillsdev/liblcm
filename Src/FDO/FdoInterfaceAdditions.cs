--- conflicted
+++ resolved
@@ -1517,19 +1517,18 @@
 		IMoMorphSynAnalysis UpdateOrReplace(SandboxGenericMSA sandboxMsa);
 
 		/// <summary>
-<<<<<<< HEAD
+		/// True if the MSA can safely be deleted once the given sense has been deleted
+		/// </summary>
+		/// <param name="lexSense"></param>
+		/// <returns></returns>
+		bool CanDeleteIfSenseDeleted(ILexSense lexSense);
+
+		/// <summary>
 		///
 		/// </summary>
 		/// <param name="ws">The ws.</param>
 		/// <returns></returns>
 		ITsString PartOfSpeechForWsTSS(int ws);
-=======
-		/// True if the MSA can safely be deleted once the given sense has been deleted
-		/// </summary>
-		/// <param name="lexSense"></param>
-		/// <returns></returns>
-		bool CanDeleteIfSenseDeleted(ILexSense lexSense);
->>>>>>> e6395265
 	}
 
 	/// <summary>
