<?xml version="1.0" encoding="utf-8"?>
<!--
  WARNING 0: If you add any C# value data type property (int, bool, GenDate, DateTime, etc) to any class (new or old), you **must** make sure
	you also add an explicit xml element in a DM to every instance that gains the new property, with the C# default (e.g., 'false' for boolean),
	or another domain driven default.

  WARNING 1: Don't even think of not bumping up the version number,
	unless you are ONLY doing one, or more, of the following three exceptions.
	ALL other changes to this file REQUIRE a change of the 'version' attribute of the main "EntireModel" element
	to the next higher number.

	If the model changes do not require a formal data migration in the C# code, you MUST then add the 'do-nothing'
	data migration to the system in C#.
	The ONLY exceptions to incrementing the version number are:
	  1) Add/remove/modify optional <comment> and <notes> elements,
	  2) Add/remove/modify regular xml comments, and
	  3) Add stuff that only affects the code generator
		(e.g., optional singleton attribute added to class element and to the code generator)

  WARNING 2: You should be using a schema-aware editor, when you edit this file,
	or you run the risk of leaving it in a state where it becomes invalid.
	The schema this file is associated with is MasterFieldWorksModel.xsd,
	and it is in the same folder as this file.

   WARNING 3: Comments and notes within the model:
	These *must* follow the MS code documentation conventions, with the following exceptions:
	  1. Must be one or more <para> elements, and
	  2. <para> elements must not have newlines in them. (The build will likely fail, otherwise.)

   WARNING 4: Any update of the model number *requires* a matching update in the FLEx Bridge metadata cache.
	That MDC is designed to adjust to the model number of the given data set, starting from DM37.
	Updates here also need to be made in the other MDC, along with tests for the new model.
	1. MetadataCache (FLEx_ChorusPlugin.Infrastructure), and
	2. UpdateMetaDataCacheTests (FLEx_ChorusPluginTests.Integration).

The original version number was: 7000000. Be sure it has the right number of zeros after
editing it.

Change History: (Be sure to update the 'version' attribute in the EntireModel, when needed. (Almost always.))
<<<<<<< HEAD
  16 March 2015 (7000069): Migrate LDML files to version 3.
=======
  08 Aug 2016 (7000069): Make multiple model changes:
    * Add/modify LexEtymology fields and make LexEntry->Etymology an owning sequence.
    * Add Language list to LexDb.
    * Add DoNotPublishIn fields to CmPicture and LexPronunciation.
    * Make LexEntry and LexSense Restrictions a MultiString field.
    * Add ReverseName to LexEntryType as a MultiUnicode field. Swap Abbreviation and ReverseAbbr fields.
    * Add UsageNote to LexSense as a MultiString field.
    * Add Exemplar to LexSense as a MultiString field.
    * Add LexExtendedNote cluster, add ExtendedNoteTypes property to LexDb.
    * Add owning sequence of LexExtendedNote to LexSense as ExtendedNote property.
    * Add DialectLabels list to LexDb. Also add reference to this list in LexEntry and LexSense.
>>>>>>> b992197d
  9 July 2013 (7000068): Make ReversalIndexEntry subentries be a sequence instead of a collection (LT-6468). No DM needed.
  7 May 2013  (7000067): Remove illegal attributes from <Uni> element. (Appears to come from FW 6.0.x.)
  22 March 2013 (7000066): Redux of DM64, but with real DM code.
  15 March 2013 (7000065): Add a valid Name to each Reversal Index's PartOfSpeech possibility list.
	This allows merge conflicts when users add to these lists to have a better 'address'.
  15 February 2013 (7000064): Do nothing DM that will trigger a rewrite of all CmoObjects.
  15 October 2012 (7000063): Added LangProject property HomographWs (#57) so the ws used homogragh numbering is persisted.
  12 October 2012 (7000062): No actual model change, but a data migration to:
	1. Redo the new styles guids properly, since the styles updating code didn't make it into the DM61 commit.
		A. Remove any unowned StStyle instances, since 38014 didn't remove the old ones or add the new ones to respective owners,
		B. Reset the "Version" properties to the respective fooStyles.xml files, *before* changeset 38014.
			This is for CmResource instances with names of "TeStyles" and "FlexStyles", if they are in the data set.
  13 September 2012 (7000061): No actual model change, but a data migration to:
	1. Do the new styles guids properly.
		A. Remove any unowned StStyle instances, since 38014 didn't remove the old ones or add the new ones to respective owners,
		B. Reset the "Version" properties to the respective fooStyles.xml files, *before* changeset 38014.
			This is for CmResource instances with names of "TeStyles" and "FlexStyles", if they are in the data set.
	2. Remove all but the first <objsur> elements in all atomic owning and reference properties. Also remove all corresponding owned objects. This is to fix bad FW 6.0 data.
	3. Run Delint method to clean up everything.
  29 Aug 2012 (no model update): Remove 'big' attribute from system.
  16 Aug 2012 (7000060): Change configuration layout files from X_Layouts.xml to X.fwlayout. No model change, just need to run migration.
  29 May 2012 (7000059): Make IText objects unowned to avoid S/R Merge problems.
  25 April 2012 (7000058): No actual model change, but a data migration to fill GlossAppend fields
	for the standard system Plural and Past variant types. See LT-7581.
  24 April 2012 (7000057): No actual model change, but a data migration to upgrade each Irregularly Inflected Form LexEntryType possibility to LexEntryInflType.
	See LT-7581.
   6 April 2012 (7000056): No actual model change, but a data migration to instantiate PhonRuleFeats possibility list in PhPhonData.
	See LT-10621 Hermit Crab: Enable phonological rules to apply only when certain morpho-syntactic features are present (or not present)
  16 March 2012 (7000055): Created class LexEntryInflType (num 133 in Ling) based on LexEntryType.
	Added atomic reference attribute InflType to WfiMorphBundle with target of LexEntryInflType.
	See LT-7581 "Have parser know about inflectional variant entries". No data migration needed.
  8 March 2012 (7000054): Added "ProcliticSlots" and "EncliticSlots" reference sequence properties to MoInflAffixTemplate.
	Also added "Slots" reference collection property to MoStemMsa. No data migration needed for this optional new capability.
	See LT-9137 "Allow proclitics or enclitics to be constrained by order".
  7 March 2012 (7000053): Added "Disabled" property to PhSegmentRule, MoCompoundRule, MoAdhocProhib, MoInflAffixTemplate.
	No data migration necessary because default is false (rule/template is Enabled/Active.)
	See LT-10471 "Allow user ability to turn phonological rules on or off".
  30 January 2012 (7000052): No actual model change but a data migration to copy all linked Morph Forms to their WfiMorphBundle Forms. See LT-12532: Retain the Form of a WfiMorphBundle even when fully analyzed.
  14 January 2012 (7000051): No actual model change. Change Guid id on LangProject to ensure it really is unique between different projects.
  1 December 2011 (7000050): Add Speaker to Segment. (Only the do-nothing DM needed in C#.)
  17 November 2011 (7000049): Added CmMediaContainer, CmMediaURI classes, changed Segment to reference a CmMediaURI and include a begin and end time offset
	Modified Text to include a CmMediaContainer, and elminated the soundfilelocation attribute no significant migration should be required, the removed attribute
	is believed to have been unused.
  13 October 2011 (7000048): No actual model change. Reorder the xml output in the xml BEP. This version lets the BEP know to do the first reorderinng.
  22 September 2011 (7000047): No actual model change. DM to clean up legacy ChkRendering objects with null SurfaceForms.
  8 September 2011 (7000046): Added RnGenericRec.Text.
  24 August 2011 (7000045): Added Reference property to Segment
  13 July 2011 (7000044): Migrate LDML files to Palaso version 2, and correct all data using changed IDs.
  24 June 2011 (7000043): Added ScrBook.ImportedBtCheckSum field.
  27 May 2011 (7000042): Fixed wrong guids for standard LexEntryTypes, added missing standard LexEntryTypes,
	and ensured that all standard LexEntryTypes have IsProtected set to true.
  15 April 2011 (7000041): Replaced LexEntry property ExcludeAsHeadword with DoNotShowMainEntryIn to exclude user designated main entries from a publication.
  6 April 2011 (7000040): Added LexEntryRef.ShowComplexFormsIn
  5 April 2011: Added lack of owner to VirtualOrdering class (not a model change, since none exist yet).
  1 April 2011: (7000039): Added ScrBook.ImportedCheckSum field.
  29 March 2011: (7000038): Added possibility list LexDb.Publications and fields DoNotPublishIn to LexEntry, LexSense, and LexExampleSentence.
	Added class VirtualOrdering.
  16 February 2011: Made Segment.BeginOffset's setter internal (this was not a model change).
  10 February 2011 (7000037): No actual model change, fix externalLink attributes converted from
	FW 6.0 to work for FW 7.0 (FWR-782,3364).
  2 Febuary 2011 (7000036): Added DateModified to StText.
  31 January 2011 (7000035): No actual model change, this one triggers fixing un-owned footnote ORCs in vernacular Scripture.
  18 January 2011 (7000034): No actual model change, this one fixes duplicate CmFile objects that were created by the FW 6.0 TE code
	and put into the LangProject.PicturesOC collection which should only contain CmFolders.
  14 December 2010 (7000033): No actual model change, this one triggers fixing custom field refs in settings files.
  23 November 2010 (7000032): No actual model change, this one triggers moving settings to project folder.
  15 November 2010 (7000031): Removed all UserViews, UserViewRec, UserViewField from the DB
  10 November 2010 (7000030): Make externalLink's found in TsStrings a relative path for any files relative to LinkedFilesRootDir
	Also create a FilePathsInTsStrings element in LangProject which owns a CmFolder which owns a set of CmFile. Each of these
	new CmFile's is created for a filePath found in in externalLink attribute of a TsString.
  27 October 2010 (7000029): Make CmFile.InternalPath a relative path for any files relative to LinkedFilesRootDir
  25 October 2010 (7000028): Make LexEntries be unowned.
  5 October 2010 (7000027): Added a reference on ScrFootnotes to the paragraph that contains the
	ORC for that footnote. (Originally 7000021.)
  1 October 2010 (7000025): LangProject.ExtLinkRootDir  changed to LangProject.LinkedFilesRootDir
  23 September 2010 (7000025): Change all DateTime properties (sig of "Time" in this file)
	to use UTC when serialized. (Code change that requires DM, but not a model change.)
  15 September 2010  (7000024): Combine Status and Sense Status lists.
	1. Rename LangProject_AnalysisStatus to LangProject_Status.
		2. Remove LexDb_Status property.
  14 September 2010  (7000023): Shift case from upper to lower on all guids,
	to make it easier for the Chorus diff/merge code to work.
  25 August 2010 (7000022): Added localizations to 26 CmPossibilityList Name properties.
  26 July 2010 (7000021): This is now a no-op (see 7000027).
  1 July 2010 (7000020): Implements FWR-1175 by removing all UserView, UserViewRec, and
	UserViewField objects that were used by Data Notebook or List Editor.
  5 April 2010 (7000019):
	1. Removed LgWritingSystem and changed all references to LgWritingSystem to string properties.
	2. Removed LgCollation.
	3. Removed CmSortSpec.
  19 May 2010 [7000018]: Implements much of FWR-1163, removing the Styles property from LexDb.
	The LexDb styles are moved to the LangProject Styles property if they don't already exist
	there.
  18 May 2010 [7000017]: Implements FWR-465 by removing the WeatherConditions list from
	LangProject and the Weather field from RnGenericRec.  If the data is in use, the data
	migration moves the list to unowned (ie, a custom list), and creates a custom field in
	RnGenericRec to hold the references.
   5 April 2010 (7000016):
	No model change.  Implements FWR-463 to add a few new record types for Data Notebook, and to
	rearrange the record type list hierarchy.
  20 March 2010 (7000015):
	No model change in this version. This one just works over the xml
	to remove the class-level elements, and move their child elements up one level to be
	children of the main <rt> element.
  8 March 2010 (7000014):
	1. Added new properties Approves and Disapproves, owning atomic CmAgentEvaluations, to CmAgent.
	2. Added new property Evaluations to WfiAnalysis, a reference collection of CmAgentEvaluations.
	3. Removed property Evaluations from CmAgent.
	4. Removed properties CmAgentEvaluation.DateModified, Target, Details, and Accepted.
	The information previously represented by a CmAgentEvaluation owned by agentX with tartget WfiAnalysisY
	is now represented by a reference from WfiAnalysisY.Evaluations to either the Approves or Disapproves
	evaluation owned by agentX. Accepted is replaced by the new virtual property Approves on CmAgentEvaluation.
	If it becomes necessary to specify agent evaluations of other object types, they will need their own
	Evaluations properties.
  22 February 2010 (7000013):
	Changed ConstChartWordGroup to ConstChartTag where the previous had BeginSegment == null
  22 January 2010 (7000011):
	Updated Data Notebook RecTypes possibility GUIDs
	[Note: This change was purely extant data related, and had no affect on the model.]
  8 December 2009 (7000010):
	1.	Add new class called “Note” with these properties
	  a.	Content : multistring
	2.	Add new class called “Segment” with these properties
	  a.	FreeTranslation : multistring
	  b.	LiteralTranslation : multistring
	  c.	Notes : owning sequence of Note
	  d.	Analyses : reference sequence of IAnalysis
	3.	Add new owning sequence property to StTxtPara called Segments with a signature of Segment
	4. Lots of other changes for discourse and text tagging. (cf. https://www.wiki.insitehome.org/display/LSDEV/Getting+rid+of+XFics?ticket=ST-ZUvKBoORGvh5WnuQpvdDsa1qgWbmryS1HKhIJUYlrznu9kPTbhJAelI60lPEg for full details.)
	5. Reordered the classes and properties to be in numerical order to make it easier to find the next number when adding new classes or properties.
  30 November 2009 (7000009):
	Remove own flid and own ord from data. (No actual model change.)
  11 November 2009 (7000008):
	1) Remove orphaned CmBaseAnnotations (cf. FWR-98)
	[Note: This change was purely extant data related, and had no affect on the model.]
  13 October 2009 (7000007):
	  1) Remove ScrImportSet.ImportSettings
	  2) Remove StFootnote.DisplayFootnoteReference and DisplayFootnoteMarker
	  3) Remove StPara.StyleName
  24 September 2009 (7000006-Change model to remove the Name field from CmProject )
  30 September 2009 (NA): Add optional 'generateBasicCreateMethod' attribute to class element
	which controls the code generator's production of the default factory Create method.
  16 September 2009 (7000005): Change model for Data Notebook to combine the RnEvent and RnAnalysis classes into RnGenericRec.)
  14 September 2009 (7000004): [Note: This one will start the use of 'DoNothingDataMigration' step.]
	  1) Restore class accidently deleted in 7000001 (PhVariable).
	  2) Add ParseIsCurrent to StTxtPara
	  3) Move ScrTxtPara and ScrFootnote from Cellar module to Scripture module.
	9 September 2009 (7000003): Changed all StFootnotes to ScrFootnotes [cf. DataMigration7000003 class.]
	8 September 2009 (7000002): Changed all StTxtParas owned by Scripture to be ScrTxtParas [cf. DataMigration7000002 class.]
	3 September 2009 (7000001): Remove WordformInventory class from model. [cf. DataMigration7000001 class.]
	2 September 2009 (NA): Add schema and optional 'singleton' and 'owner' attributes to <class> element. [Nothing at all for data migration.]
	8 August 2009 (7000000): Original file created
-->
<EntireModel xmlns:xsi="http://www.w3.org/2001/XMLSchema-instance" version="7000069" xsi:noNamespaceSchemaLocation="MasterFieldWorksModel.xsd">
  <CellarModule id="Cellar" num="0">
	<class num="0" id="CmObject" abstract="false" abbr="obj">
	  <props/>
	</class>
	<class num="1" id="CmProject" abstract="true" abbr="proj" base="CmObject" depth="0">
	  <props>
		<basic num="2" id="DateCreated" sig="Time"/>
		<basic num="4" id="DateModified" sig="Time"/>
		<basic num="5" id="Description" sig="MultiString"/>
	  </props>
	</class>
	<class num="2" id="CmFolder" abstract="false" abbr="fold" base="CmObject" depth="0">
	  <props>
		<basic num="1" id="Name" sig="MultiUnicode"/>
		<owning num="3" id="SubFolders" card="col" sig="CmFolder"/>
		<basic num="5" id="Description" sig="MultiString"/>
		<owning num="6" id="Files" card="col" sig="CmFile"/>
	  </props>
	</class>
	<class num="3" id="Note" abstract="false" abbr="nt" base="CmObject" depth="0">
	  <comment>
		<para>Used for all manner of notes.</para>
	  </comment>
	  <props>
		<basic num="1" id="Content" sig="MultiString"/>
	  </props>
	</class>
	<class num="4" id="FsComplexFeature" abstract="false" abbr="comf" base="FsFeatDefn" depth="1">
	  <props>
		<rel num="1" id="Type" card="atomic" sig="FsFeatStrucType"/>
	  </props>
	</class>
	<class num="5" id="CmMajorObject" abstract="true" abbr="mobj" base="CmObject" depth="0">
	  <props>
		<basic num="1" id="Name" sig="MultiUnicode"/>
		<basic num="2" id="DateCreated" sig="Time"/>
		<basic num="3" id="DateModified" sig="Time"/>
		<basic num="4" id="Description" sig="MultiString"/>
		<owning num="5" id="Publications" card="col" sig="Publication">
		  <comment>
			<para>A collection of all of the publication layouts available for output from the translated scripture database.</para>
		  </comment>
		</owning>
		<owning num="6" id="HeaderFooterSets" card="col" sig="PubHFSet">
		  <comment>
			<para>Used to define preset header/footer layouts that can be selected and copied to a publication division.</para>
			<para>Reason: needed to implement TE-1468</para>
		  </comment>
		</owning>
	  </props>
	</class>
	<class num="6" id="Segment" abstract="false" abbr="seg" base="CmObject" depth="0">
	  <comment>
		<para>Represents a sentence or segment length part of a paragraph.</para>
	  </comment>
	  <props>
		<basic num="1" id="BeginOffset" sig="Integer" internalSetter="true"/>
		<basic num="2" id="FreeTranslation" sig="MultiString"/>
		<basic num="3" id="LiteralTranslation" sig="MultiString"/>
		<owning num="4" id="Notes" sig="Note" card="seq"/>
		<rel num="5" id="Analyses" sig="IAnalysis" card="seq"/>
		<basic num="6" id="Reference" sig="String">
		  <comment>
			<para>This string can be used to store a user specified reference for a segment.</para>
			<para>This is displayed in the Ref (short for reference) column in the Concordance view.</para>
			<para>As of Aug 2011 this can not be specified in FLEx, but can be imported. -NaylorJ</para>
		  </comment>
		</basic>
		<rel num="7" id="MediaURI" sig="CmMediaURI" card="atomic">
		  <comment>
			<para>This references a media file in the interlinear text.</para>
		  </comment>
		</rel>
		<basic num="8" id="BeginTimeOffset" sig="Unicode">
		  <comment>
			<para>This string can be used to store the time offset into the mediaFile for the beginning of this segment.</para>
			<para>Currently intended to hold ELAN information, not modified by FLEx as of Nov 2011 -NaylorJ.</para>
		  </comment>
		  <notes>
<para>Type is string so ELAN could optionally store their timeslot concept: http://flexelan.blogspot.com/2011/11/proposed-schema.html#comment-form</para>
</notes>
		</basic>
		<basic num="9" id="EndTimeOffset" sig="Unicode">
		  <comment>
			<para>This string can be used to store the time offset into the mediaFile for the end of this segment.</para>
			<para>Currently intended to hold ELAN information, not modified by FLEx as of Nov 2011 -NaylorJ.</para>
		  </comment>
		  <notes>
<para>Type is string so ELAN could optionally store their timeslot concept: http://flexelan.blogspot.com/2011/11/proposed-schema.html#comment-form</para>
</notes>
		</basic>
		<rel num="10" id="Speaker" card="atomic" sig="CmPerson">
		  <comment>
			<para>The person who spoke this sentence, ELAN info.</para>
		  </comment>
		</rel>
	  </props>
	</class>
	<class num="7" id="CmPossibility" abstract="false" abbr="pss" base="CmObject" depth="0">
	  <comment>
		<para>In regards to how this is implemented in FieldWorks, Ken says ...</para>
		<para>In SQL code, you could place a CmPerson in a "MoMorphTypeList" and</para>
		<para>it would be perfectly happy. However, our list editor always uses the</para>
		<para>ItemClsid to create any new items that are created in the list, so it is</para>
		<para>enforced in this way. Presumably, any other application that might create</para>
		<para>possibilities would also check ItemClsid and create the correct type of</para>
		<para>object for the list. If not, it is a bug.</para>
	  </comment>
	  <props>
		<basic num="1" id="Name" sig="MultiUnicode"/>
		<basic num="2" id="Abbreviation" sig="MultiUnicode"/>
		<basic num="3" id="Description" sig="MultiString"/>
		<owning num="4" id="SubPossibilities" card="seq" sig="CmPossibility"/>
		<basic num="6" id="SortSpec" sig="Integer"/>
		<rel num="7" id="Restrictions" card="col" sig="CmPossibility">
		  <comment>
			<para>Indicates whether the data for this possibility item has restrictions for presentation to certain audiences. This value comes from a user-defined list that is used by many different FieldWorks objects (Events, Analysis Records, Lexical Entries and their Senses, etc.) These values are user-definable and initially include: No restrictions, Do not publish, Case by case, Unknown</para>
		  </comment>
		</rel>
		<rel num="8" id="Confidence" card="atomic" sig="CmPossibility">
		  <comment>
			<para>Indicates confidence in the data collected for this possibility item. This value comes from a user-defined list that is used by many different FieldWorks objects (Events, Analysis Records, Lexical Entries and their Senses, etc.) These values are user-definable and initially include: Low, Medium and High as possibilities.</para>
		  </comment>
		</rel>
		<rel num="9" id="Status" card="atomic" sig="CmPossibility">
		  <comment>
			<para>The status of this Possibility. This is a user-definable list but initial list will include: Confirmed, Disproved, Pending.</para>
		  </comment>
		</rel>
		<basic num="10" id="DateCreated" sig="Time"/>
		<basic num="11" id="DateModified" sig="Time"/>
		<owning num="12" id="Discussion" card="atomic" sig="StText">
		  <comment>
			<para>Any pertinent discussion for this Possibility.</para>
		  </comment>
		</owning>
		<rel num="13" id="Researchers" card="col" sig="CmPerson">
		  <comment>
			<para>The person(s) who created/modified this Possibility record or any of its fields.</para>
		  </comment>
		</rel>
		<basic num="14" id="HelpId" sig="Unicode">
		  <comment>
			<para>Used by the help system to launch the appropriate help topic for the Possibility item.</para>
		  </comment>
		</basic>
		<basic num="15" id="ForeColor" sig="Integer">
		  <comment>
			<para>ForeColor for overlay functionality.</para>
		  </comment>
		</basic>
		<basic num="16" id="BackColor" sig="Integer">
		  <comment>
			<para>BackColor for overlay functionality.</para>
		  </comment>
		</basic>
		<basic num="17" id="UnderColor" sig="Integer">
		  <comment>
			<para>UnderColor for overlay functionality - the color of the "underline" style when used in Overlays. </para>
		  </comment>
		</basic>
		<basic num="18" id="UnderStyle" sig="Integer" min="0" max="127">
		  <comment>
			<para>UnderStyle - style of the underline used in overlays functionality. </para>
		  </comment>
		</basic>
		<basic num="19" id="Hidden" sig="Boolean">
		  <comment>
			<para>Indicates whether overlay bracketing should be hidden or not. True = Hidden.</para>
		  </comment>
		</basic>
		<basic num="20" id="IsProtected" sig="Boolean">
		  <comment>
			<para>This flag is set for items that are accessed by the software via GUIDs. The software is assuming that this item is always present with the same GUID on all machines. When set, a user can still edit the item, but it cannot be deleted.</para>
		  </comment>
		</basic>
	  </props>
	</class>
	<class num="8" id="CmPossibilityList" abstract="false" abbr="pssl" base="CmMajorObject" depth="1" owner="optional">
	  <!-- GJM 22 June 2010: Custom Lists are unowned in the model, so owner needs to be optional (FWR-133) -->
	  <props>
		<basic num="2" id="Depth" sig="Integer" min="0" max="127"/>
		<basic num="3" id="PreventChoiceAboveLevel" sig="Integer" min="0" max="8"/>
		<basic num="4" id="IsSorted" sig="Boolean"/>
		<basic num="5" id="IsClosed" sig="Boolean"/>
		<basic num="6" id="PreventDuplicates" sig="Boolean"/>
		<basic num="7" id="PreventNodeChoices" sig="Boolean"/>
		<owning num="8" id="Possibilities" card="seq" sig="CmPossibility"/>
		<basic num="10" id="Abbreviation" sig="MultiUnicode"/>
		<basic num="11" id="HelpFile" sig="Unicode"/>
		<basic num="12" id="UseExtendedFields" sig="Boolean"/>
		<basic num="13" id="DisplayOption" sig="Integer" min="0" max="2">
		  <comment>
			<para>This determines whether we display name (kpntName = 0), name and abbreviation (kpntNameAndAbbrev = 1), or abbreviation (kpntAbbreviation = 2) when we display names.</para>
		  </comment>
		</basic>
		<basic num="14" id="ItemClsid" sig="Integer">
		  <comment>
			<para>This is the clsid of the items that can be inserted into this list.</para>
		  </comment>
		</basic>
		<basic num="15" id="IsVernacular" sig="Boolean">
		  <comment>
			<para>This indicates whether the list will display vernacular (True) or analysis encodings (false) as the default.</para>
		  </comment>
		</basic>
		<basic num="17" id="WritingSystem" sig="Unicode"/>
		<basic num="18" id="WsSelector" sig="Integer">
		  <comment>
			<para>// the application to get the appropriate writing system from the application. For example,</para>
			<para>// a language project has a list of one or more analysis encodings. kwsAnal would</para>
			<para>// tell the program to use the first writing system in this list.</para>
			<para>#define kwsAnal 0xffffffff // (-1) The first analysis writing system.</para>
			<para>#define kwsVern 0xfffffffe // (-2) The first vernacular writing system.</para>
			<para>#define kwsAnals 0xfffffffd // (-3) All analysis writing system.</para>
			<para>#define kwsVerns 0xfffffffc // (-4) All vernacular writing system.</para>
			<para>#define kwsAnalVerns 0xfffffffb // (-5) All analysis then All vernacular writing system.</para>
			<para>#define kwsVernAnals 0xfffffffa // (-6) All vernacular then All analysis writing system.</para>
			<para>#define kwsLim 0xfffffff9 // (-7) One beyond the last magic value.</para>
		  </comment>
		</basic>
		<basic num="21" id="ListVersion" sig="Guid">
		  <comment>
			<para>Uniquely identifies a particular version of the possiblity llist so that version changes can be detected and update routines run.</para>
		  </comment>
		</basic>
	  </props>
	</class>
	<class num="9" id="CmFilter" abstract="false" abbr="fil" base="CmObject" depth="0">
	  <props>
		<basic num="1" id="Name" sig="Unicode"/>
		<basic num="2" id="ClassId" sig="Integer"/>
		<basic num="3" id="FieldId" sig="Integer"/>
		<basic num="4" id="FieldInfo" sig="Unicode"/>
		<basic num="5" id="App" sig="Guid"/>
		<basic num="6" id="Type" sig="Integer" min="0" max="127"/>
		<owning num="7" id="Rows" card="seq" sig="CmRow"/>
		<basic num="8" id="ColumnInfo" sig="Unicode"/>
		<basic num="9" id="ShowPrompt" sig="Integer" min="0" max="127"/>
		<basic num="10" id="PromptText" sig="Unicode"/>
	  </props>
	</class>
	<class num="10" id="CmRow" abstract="false" abbr="frow" base="CmObject" depth="0">
	  <props>
		<owning num="1" id="Cells" card="seq" sig="CmCell"/>
	  </props>
	</class>
	<class num="11" id="CmCell" abstract="false" abbr="fcel" base="CmObject" depth="0">
	  <props>
		<basic num="1" id="Contents" sig="String"/>
	  </props>
	</class>
	<class num="12" id="CmLocation" abstract="false" abbr="loc" base="CmPossibility" depth="1">
	  <props>
		<basic num="1" id="Alias" sig="MultiUnicode"/>
	  </props>
	</class>
	<class num="13" id="CmPerson" abstract="false" abbr="per" base="CmPossibility" depth="1">
	  <props>
		<basic num="1" id="Alias" sig="MultiUnicode"/>
		<basic num="3" id="Gender" sig="Integer" min="0" max="2"/>
		<basic num="4" id="DateOfBirth" sig="GenDate"/>
		<rel num="6" id="PlaceOfBirth" card="atomic" sig="CmLocation"/>
		<basic num="8" id="IsResearcher" sig="Boolean"/>
		<rel num="9" id="PlacesOfResidence" card="col" sig="CmLocation"/>
		<rel num="10" id="Education" card="atomic" sig="CmPossibility"/>
		<basic num="11" id="DateOfDeath" sig="GenDate"/>
		<rel num="13" id="Positions" card="col" sig="CmPossibility"/>
	  </props>
	</class>
	<class num="14" id="StText" abstract="false" abbr="stxt" base="CmObject" depth="0">
	  <comment>
		<para>An object used to represent a moderately structured text (a sequence of styled paragraphs).</para>
	  </comment>
	  <props>
		<owning num="1" id="Paragraphs" card="seq" sig="StPara"/>
		<basic num="2" id="RightToLeft" sig="Boolean">
		  <comment>
			<para>Specifies whether the overall document direction for this structured text is right-to-left (true) or not (false).</para>
		  </comment>
		</basic>
		<owning num="3" id="Tags" sig="TextTag" card="col"/>
		<basic num="4" id="DateModified" sig="Time"/>
	  </props>
	</class>
	<class num="15" id="StPara" abstract="true" abbr="spar" base="CmObject" depth="0">
	  <comment>
		<para>An abstract class used to group the StTxtPara and (non-existent) StTable classes</para>
	  </comment>
	  <props>
		<basic num="2" id="StyleRules" sig="TextPropBinary">
		  <comment>
			<para>When the user applies formatting to a specific paragraph apart from using a pre-defined style, that formatting information is stored here. It includes information such as font, font style, margins, etc.</para>
		  </comment>
		</basic>
	  </props>
	</class>
	<class num="16" id="StTxtPara" abstract="false" abbr="tpar" base="StPara" depth="1">
	  <comment>
		<para>This represents a standard paragraph found in text.</para>
	  </comment>
	  <props>
		<basic num="1" id="Label" sig="String">
		  <comment>
			<para>Label to appear at start of paragraph (in margin, if negative first line indent). </para>
			<para>Note: This attribute is not currently used. </para>
			<para>John Thomson's original intent was to use it for the kind of paragraph that has something hanging out in the left margin that isn't predictable (as a bullet or number is) from the stylesheet. The classic example would be a list of terms, with the term sticking out to the left. Since we don't yet have tabs implemented, we could set things up to allow the main body of the paragraph to be aligned, and the label out in the margin. </para>
		  </comment>
		</basic>
		<basic num="2" id="Contents" sig="String">
		  <comment>
			<para>The string of text found within a paragraph. The signature here is string which allows for embedded formatting and language encodings. </para>
		  </comment>
		</basic>
		<basic num="3" id="ParseIsCurrent" sig="Boolean">
		  <comment>
			<para>This would be set true whenever the paragraph is parsed (tokenized), and false whenever it is edited (changes to StTxtPara.Contents or StText.Paragraphs). This allows us to re-parse only the texts that need it, now that the parser always makes real, persistent annotations.</para>
		  </comment>
		</basic>
		<rel num="4" id="TextObjects" card="seq" sig="CmObject">
		  <comment>
			<para>The Contents of StTxtPara are parsed into TextObjects as a side-effect of setting the Contents. Parsed objects include Wordforms and Punctuation (and possibly References or ???). A sequence of references are set to each of these objects as they are found in their respective inventories (Wordform Inventory, Punctuation Inventory, and (future?) ReferenceScheme)</para>
			<para>This attribute exists in order to allow for a concordance by WfiWordform, (currently including punctuation) and/or PunctuationForm. This attribute is a "lite" version of AnalyzedTextObjects.</para>
			<para>This attribute should only be used if a particular application of StTxtPara requires concordances.</para>
		  </comment>
		</rel>
		<owning num="5" id="AnalyzedTextObjects" card="seq" sig="CmObject">
		  <comment>
			<para>AnalyzedTextObjects is used when there are associated analyses with any objects in the text. It is primarily meant for morphological interlinear analysis of text.</para>
			<para>Reference pointers to TxtWordformInContext (one for every word, punctuation and reference in the text) are set in a sequence.</para>
			<para>Note: the name of the class will likely change to TxtObjInContext because it handles more than just words.</para>
			<para>Refer to the documentation on TxtWordformInContext for more information.</para>
			<para>This attribute is used only if the application requires it. It does not obviate the need for TextObjects</para>
		  </comment>
		</owning>
		<owning num="6" id="Segments" sig="Segment" card="seq"/>
		<owning num="8" id="Translations" card="col" sig="CmTranslation">
		  <comment>
			<para>Refer to the documentation on LpTranslation.</para>
		  </comment>
		</owning>
	  </props>
	</class>
	<class num="17" id="StStyle" abstract="false" abbr="ssty" base="CmObject" depth="0">
	  <comment>
		<para>Represents a style used to display a kind of paragraph</para>
	  </comment>
	  <props>
		<basic num="1" id="Name" sig="Unicode"/>
		<rel num="2" id="BasedOn" card="atomic" sig="StStyle"/>
		<rel num="3" id="Next" card="atomic" sig="StStyle"/>
		<basic num="4" id="Type" sig="Integer" min="0" max="255"/>
		<basic num="5" id="Rules" sig="TextPropBinary"/>
		<basic num="6" id="IsPublishedTextStyle" sig="Boolean">
		  <comment>
			<para>TRUE = the style is for use in published text; FALSE = the style is for non-published text</para>
		  </comment>
		</basic>
		<basic num="7" id="IsBuiltIn" sig="Boolean">
		  <comment>
			<para>TRUE means this style was in the default FW style sheet and that the user will not be allowed to delete or rename these styles; </para>
			<para>FALSE means this style was added by the user.</para>
			<para>For further discussion, see below: </para>
			<para>John W. (Mar 20, 2002) adds that in the "Default Style Sheet" specification, we talk about "factory" styles:</para>
			<para>"This document describes the style sheet that will ship with the FieldWorks Translation Editor. Generally speaking, users can add, modify or delete styles; this document is concerned with the style sheet as it is installed from the factory, and thus the "factory styles" which cannot be renamed or deleted..</para>
			<para>There are two sets of styles, one for published materials (Scripture text, introductions, etc.) and one for non-published materials (back translation, consultant notes, etc.) For the former we started with the main styles found in the Paratext stylesheet for the TEV, and modified it as is appropriate for the FieldWorks environment. </para>
			<para>For the styles listed below (that is, in the specification refered to by John W.)</para>
			<para>1. The user will not be permitted to rename or delete these. </para>
			<para>2. The user is permitted to change their attributes, including paragraph, font, etc.</para>
			<para>3. The user is permitted to edit their "Usage" attribute. "</para>
			<para>Ken Z. added on Mar 20, 2002:</para>
			<para>We need some way of saying that certain styles are used by code, and thus can't be deleted or renamed. I believe this might be done right now by hard coding these style names in the styles dialog to keep them from being changed. It seems like IsBuiltIn should be able to serve this function so that we can designate certain styles as built-in and therefore guaranteed to always be there. Unless Bryan or someone else sees a reason not to do this, I think we should add this to the specification. As such, it will be used by more than just the Translation Editor.</para>
			<para>Ken Z. also notes the following:</para>
			<para>As for Lela-Teli sample styles, they should not have the IsBuiltIn property set even though they are delivered "from the factory". From all responses, I think it is safe to say that any style that has the IsBuiltIn flag set should not be deleted or renamed by any program.</para>
		  </comment>
		</basic>
		<basic num="8" id="IsModified" sig="Boolean">
		  <comment>
			<para>This applies only to built-in styles; TRUE means the user changed its properties.</para>
		  </comment>
		</basic>
		<basic num="9" id="UserLevel" sig="Integer">
		  <comment>
			<para>A number 0-4 indicating the level of user likely to use this style. Default = 0</para>
		  </comment>
		</basic>
		<basic num="11" id="Context" sig="Integer">
		  <comment>
			<para>The high level structure to which the application of a style is limited. To be enumerated as follows:</para>
			<para>  stcnGeneral – indicating Not limited to a single context.</para>
			<para>  stcnText – The main text (eg. of scripture).</para>
			<para>  stcnScrIntro – Introduction to a book of scripture</para>
			<para>  stcnScrAnnotation – Annotation to the scripture text (e.g. consultant notes)</para>
			<para>  stcnFigure – Captions, etc. associated with graphic elements</para>
			<para>  stcnInternal – Styles that are applied by the program and modifiable by the user</para>
			<para>  stcnScrTitle – The title of a scripture book.</para>
			<para>  (others as needed)</para>
		  </comment>
		</basic>
		<basic num="12" id="Structure" sig="Integer">
		  <comment>
			<para>The substructure of a Context to which the application of a style is limited. (Presently only used to distinguish the substructures of scripture sections.) To be enumerated as follows:</para>
			<para>  ststHeading - indicating The Heading of a scripture or scripture introduction section. </para>
			<para>  ststContent - indicating The Content of a scripture or scripture introduction section. </para>
			<para>  null - indicating Style is unrestricted for use within this context. </para>
			<para>  (others as needed)</para>
		  </comment>
		</basic>
		<basic num="13" id="Function" sig="Integer">
		  <comment>
			<para>The functional context for a style within a given structural context (presently only defined for section ‘body’ structures). To be enumerated as follows:</para>
			<para>   stusProse - indicating prose within a section body structure </para>
			<para>   stusLine - indicating poetry within a section body structure </para>
			<para>   stusList - indicating a list within a section body structure </para>
			<para>   stusTable - indicating a table within a section body structure </para>
			<para>   stusChapter - indicating a reference chapter number within a scripture section body structure</para>
			<para>   stusVerse - indicating a reference verse number within a scripture section body structure</para>
			<para>   null - indicating Style is unrestricted for use within the context and structure. </para>
			<para>  (others as needed)</para>
		  </comment>
		</basic>
		<basic num="14" id="Usage" sig="MultiUnicode">
		  <comment>
			<para>A description of the expected usage of the style, displayed on the General tab in the Style dialog.</para>
		  </comment>
		</basic>
	  </props>
	</class>
	<class num="21" id="CmOverlay" abstract="false" abbr="ovl" base="CmObject" depth="0">
	  <comment>
		<para>An overlay is a collection of CmPossibilities used to mark up text in a StText. The formatting for each item is defined by properties on the CmPossibiliy.</para>
		<para>In the original model, we had model CmOverlayTag that could carry their own formatting apart from the formatting defined in the CmPossibility. In the current model, we have removed this capability.</para>
	  </comment>
	  <props>
		<basic num="1" id="Name" sig="Unicode"/>
		<rel num="2" id="PossList" card="atomic" sig="CmPossibilityList">
		  <comment>
			<para>The list that a CmOverlay gets its PossItems from.</para>
		  </comment>
		</rel>
		<rel num="4" id="PossItems" card="col" sig="CmPossibility">
		  <comment>
			<para>An Overlay can have a number of CmPossibilities associated with it for the purposes of tagging text. These CmPossibilities come from a particular CmPossibilityList (defined by PossList). For example, the user might have an overlay for OCM codes having to do with marriage and fishing. He might have another overlay with OCM codes that have to do with cooking.</para>
		  </comment>
		</rel>
	  </props>
	</class>
	<class num="22" id="TextTag" abstract="false" abbr="tt" base="CmObject" depth="0">
	  <props>
		<rel num="1" id="BeginSegment" sig="Segment" card="atomic"/>
		<rel num="2" id="EndSegment" sig="Segment" card="atomic"/>
		<basic num="3" id="BeginAnalysisIndex" sig="Integer">
		  <comment>
			<para>These indices refer to the index of an IAnalysis object in a Segment.Analyses sequence.</para>
		  </comment>
		</basic>
		<basic num="4" id="EndAnalysisIndex" sig="Integer">
		  <comment>
			<para>These indices refer to the index of an IAnalysis object in a Segment.Analyses sequence.</para>
		  </comment>
		</basic>
		<rel num="5" id="Tag" sig="CmPossibility" card="atomic"/>
	  </props>
	</class>
	<class num="23" id="CmAgent" abstract="false" abbr="laag" base="CmObject" depth="0">
	  <comment>
		<para>A human or computational analysis agent associated with various linguistic analyses. Currently (Jan, 2002) are used only by the morphological parsing system for words. Using agents, the system stores whether or not a particular word parse is validated by the lexicon and the state of the word grammar. The UI will allow the user to also create word parses manually (thus a human agent) or to indicate to the system that he, the user, has verified a computational parse.</para>
	  </comment>
	  <props>
		<basic num="1" id="Name" sig="MultiUnicode">
		  <comment>
			<para>Arbitrary name of the agent. Examples: Larry, AMPLE, XEROXParser, HermitCrab.</para>
		  </comment>
		</basic>
		<basic num="2" id="StateInformation" sig="Unicode">
		  <comment>
			<para>Defines what constraint groups are turned off. (Example: in morphological parsing we might turn off a set of rules). It is represented as XML and is empty unless the morphological system is in debug mode. We have not yet determined the nature of the XML representation (Jan 17, 2002).</para>
		  </comment>
		</basic>
		<basic num="3" id="Human" sig="Boolean">
		  <comment>
			<para>T = human, F = computational agent.</para>
		  </comment>
		</basic>
		<owning num="4" id="Notes" card="atomic" sig="StText"/>
		<basic num="5" id="Version" sig="Unicode">
		  <comment>
			<para>This attribute is not finalized but for now possible values include:Normal - represents the parser using the current state of the grammar and lexicon. Debug - represents the parser using a limited grammar (user has turned off some group of constraints) Milestone - represents the parser using a particular grammar and lexicon at a particular time as recorded on CmObject (date created). Works in conjunction with StateInformation.</para>
		  </comment>
		</basic>
		<owning num="7" id="Approves" card="atomic" sig="CmAgentEvaluation">
		  <comment>
			<para>The agent evaluation which objects being evaluated refer to in order to indicate that this agent approves or accepts them.</para>
		  </comment>
		</owning>
		<owning num="8" id="Disapproves" card="atomic" sig="CmAgentEvaluation">
		  <comment>
			<para>The agent evaluation which objects being evaluated refer to in order to indicate that this agent disapproves or does not accept them.</para>
		  </comment>
		</owning>
	  </props>
	</class>
	<class num="26" id="CmAnthroItem" abstract="false" abbr="anit" base="CmPossibility" depth="1">
	  <props/>
	</class>
	<class num="27" id="CmCustomItem" abstract="false" abbr="cci" base="CmPossibility" depth="1">
	  <comment>
		<para>Purpose is to allow users to add custom fields to custom lists without affecting standard lists.Since these lists are global in a database (since we are modifying the Field$ table) they can't be owned by a language project, so custom lists will be another unowned object.</para>
	  </comment>
	  <props/>
	</class>
	<class num="28" id="CrossReference" abstract="false" abbr="cref" base="CmObject" depth="0">
	  <comment>
		<para>May 23, 2001. This is to be used for cross references between objects. In its current state, it will be used ONLY for bidirectional (cf. unidirectional or cross-reference sets of greater than 2) cross-references. Although there is a comment attribute on this object, it will not be used in version 1 of the Research Notebook.</para>
	  </comment>
	  <props>
		<basic num="1" id="Comment" sig="MultiString">
		  <comment>
			<para>To be used after version 1 for indicating the reason for a cross-reference. It is quite likely that a pointer to a list of types of cross-references will also be included in the future.</para>
		  </comment>
		</basic>
	  </props>
	</class>
	<class num="29" id="CmTranslation" abstract="false" abbr="tran" base="CmObject" depth="0" generateBasicCreateMethod="false">
	  <comment>
		<para>Used for handling various types of translations of a paragraph. For Scripture this includes a back translation. For vernacular texts, this includes free and literal translations.</para>
	  </comment>
	  <props>
		<basic num="1" id="Translation" sig="MultiString">
		  <comment>
			<para>The signature is multiString allowing us to have translations in multiple languages (e.g. ENG, FRN, SPN). </para>
		  </comment>
		</basic>
		<rel num="2" id="Type" card="atomic" sig="CmPossibility">
		  <comment>
			<para>The type of translation: free, literal, back, front, etc.</para>
		  </comment>
		</rel>
		<basic num="3" id="Status" sig="MultiUnicode">
		  <comment>
			<para>A label to hold any kind of metadata about the Translation, in particular used for its status (as in “fresh” or “stale”, etc.). These labels can be stored and retrieved independently for each writing system and so correspond the parallel string in the Translation for each writing system. Different types of CmTranslations can have different sets of status labels according to the need of the type.</para>
		  </comment>
		</basic>
	  </props>
	</class>
	<class num="32" id="CmAgentEvaluation" abstract="false" abbr="caev" base="CmObject" depth="0">
	  <comment>
		<para>A CmAgentEvaluation indicates that an object is approved or disapproved by the agent that owns it. Approval is indicated by referring to the instance in CmAgent.Approves, disapproval by referrng to the one in CmAgent.Disapproves.</para>
	  </comment>
	  <props/>
	</class>
	<class num="34" id="CmAnnotation" abstract="true" abbr="anno" base="CmObject" depth="0">
	  <comment>
		<para>The user can annotate another object in any number of ways. An annotation represents some level of analysis or tagging on a object or fragment of an object (a portion of text, or a media file). Analyses can include a freeform comment, a tag from a tag list, a featureStructure or combination of the above.</para>
		<para>There are two particular uses of this object that we are thinking of right now: a. tagging texts or media files with various types of annotations (OCM, grammatical, semantic, etc.) and b. tagging objects with system level annotations ... for example, parses with "incomplete analysis".</para>
		<para>This model is extremely generalized and it may be that we need to add subclasses for specialized behaviours.</para>
		<para>We may want to subclass the current Annotation class to make lighter annotation classes. For example, EndObject and OtherObjects might go on a "MultiObjectAnnotation". TextWordformInContext (which has been removed from the model ... we may perhaps need a subclass) will definitely not care about the endObject. The majority of annotations won't need an EndObject ... only those that span multiple paragraphs.</para>
		<para>For now, Annotations are ownerless. Might need to have it owned by LangProject for cache purposes.</para>
		<para>Question: Can an annotation point to two or more objects from different projects? At this point it cannot cross databases because we would need an attribute for the database itself.</para>
	  </comment>
	  <props>
		<basic num="1" id="CompDetails" sig="Unicode">
		  <comment>
			<para>Data stored and used by specialized computer agents (e.g. computational parsers) in the FieldWorks system. Most likely will be stored in XML format. </para>
		  </comment>
		</basic>
		<basic num="2" id="Comment" sig="MultiString">
		  <comment>
			<para>Not sure what the signature here should be yet. multiUnicode, StText?</para>
			<para>&lt;p&gt;</para>
			<para>Probably, in most cases, only string will be needed. </para>
		  </comment>
		</basic>
		<rel num="3" id="AnnotationType" card="atomic" sig="CmAnnotationDefn">
		  <comment>
			<para>An annotation is of a particular type. The AnnotationDefn defines possible behaviors for an annotation.</para>
		  </comment>
		</rel>
		<rel num="4" id="Source" card="atomic" sig="CmAgent">
		  <comment>
			<para>Who made this annotation. If a computer parser, the agent will be that parser.</para>
		  </comment>
		</rel>
		<rel num="6" id="InstanceOf" card="atomic" sig="CmObject">
		  <comment>
			<para>Annotations, in many cases, are tags from a predefined list of objects.</para>
			<para>We might want to mark up a text for OCM codes. A particular annotation in context may tag an instance of OCM code 152.</para>
			<para>WordformsInContext are tagged with Wordforms found in the Wordform Repository.</para>
		  </comment>
		</rel>
		<owning num="7" id="Text" card="atomic" sig="StText">
		  <comment>
			<para>To handle multiparagraph annotations.</para>
		  </comment>
		</owning>
		<owning num="8" id="Features" card="atomic" sig="FsFeatStruc"/>
		<basic num="9" id="DateCreated" sig="Time">
		  <comment>
			<para>Date stamp for when this annotation was created, for display to the user. This may differ from the internally generated timestamp that is used for record locking and conflict detection.</para>
		  </comment>
		</basic>
		<basic num="10" id="DateModified" sig="Time">
		  <comment>
			<para>Date and time that this annotation was last modified, for display to the user and for use by automated checking tools. Allows explicit tracking of relevent modifications versus the automatic date stamp created by the database engine.</para>
		  </comment>
		</basic>
	  </props>
	</class>
	<class num="35" id="CmAnnotationDefn" abstract="false" abbr="annd" base="CmPossibility" depth="1">
	  <comment>
		<para>In all likelyhood, a subclass of CmPossibility. Defines a possible type of annotation.</para>
	  </comment>
	  <props>
		<basic num="3" id="AllowsComment" sig="Boolean">
		  <comment>
			<para>True = user can type in a comment associated with the Annotation. </para>
			<para>False = user cannot type in a comment.</para>
			<para>Example: a user may tag a section of text with OCM 152 but also want to provide a comment as to why he tagged it in this way.</para>
		  </comment>
		</basic>
		<basic num="4" id="AllowsFeatureStructure" sig="Boolean">
		  <comment>
			<para>T = Annotation can carry a FsFeatStruc.</para>
		  </comment>
		</basic>
		<basic num="5" id="AllowsInstanceOf" sig="Boolean">
		  <comment>
			<para>T = Annotation can be selected from a list of instances of a particular CmObject. </para>
			<para>Example: OCM annotations are contextual instances of the AnthroList items.</para>
		  </comment>
		</basic>
		<basic num="6" id="InstanceOfSignature" sig="Integer">
		  <comment>
			<para>ClassDefn id from metatable. States that this AnnotationDefn allows instances of a particular class.</para>
		  </comment>
		</basic>
		<basic num="7" id="UserCanCreate" sig="Boolean">
		  <comment>
			<para>Perhaps the only reason for this attribute is so that we can limit the AnnotationDefns displayed in a GUI that the user selects from. Perhaps it is better to use a boolean: </para>
			<para>&lt;p&gt;</para>
			<para>UserCanCreate: T | F</para>
		  </comment>
		</basic>
		<basic num="8" id="CanCreateOrphan" sig="Boolean">
		  <comment>
			<para>When the objects an Annotation refers to are deleted:</para>
			<para>T = Keep Annotation </para>
			<para>F = Delete Annotation </para>
			<para>For some types of annotations we may want the annotation to persist, even though the object it annotates no longer exists. </para>
			<para>What happens to an annotation when the object it annotates disappears:</para>
			<para>1. If the object it points to goes away, get rid of the annotation.</para>
			<para>2. If the range becomes empty the Annotation goes away.</para>
			<para>QUESTIONS: </para>
			<para>3. If something gets deleted at the beginning or the end, do you jump right or left?</para>
			<para>4. If an object is owned by another object, do you move the annotation to the owner?</para>
			<para>Refer to http://mpj.cx/twiki/bin/view.pl/Wordworks/Mar2003OutcomesMinutesDiscussions for further discussion. </para>
		  </comment>
		</basic>
		<basic num="9" id="PromptUser" sig="Boolean">
		  <comment>
			<para>Should the user be prompted before annotated object is deleted? T = Prompt user. F = Delete without prompt.</para>
		  </comment>
		</basic>
		<basic num="10" id="CopyCutPastable" sig="Boolean">
		  <comment>
			<para>T = annotations of this type are copied and pasted when their annotated object is copied and pasted. </para>
			<para>F = these types of annotations are NOT copied along with their annotation object.</para>
		  </comment>
		</basic>
		<basic num="11" id="ZeroWidth" sig="Boolean">
		  <comment>
			<para>T = Annotations of this type are have the same Begin and EndOffset and thus zeroWidth. </para>
			<para>Potential example: footnotes markers.</para>
		  </comment>
		</basic>
		<basic num="12" id="Multi" sig="Boolean">
		  <comment>
			<para>Indicates whether this annotation type needs "multi" capabilities.</para>
			<para>Also need to indicate which encodings to offer the user. Vernacular, Analysis, etc. </para>
		  </comment>
		</basic>
		<basic num="13" id="Severity" sig="Integer">
		  <comment>
			<para>For example, we may want to indicate the following with visual cues. </para>
			<para>Severity:</para>
			<para>0 = NA</para>
			<para>1 = Critical</para>
			<para>2 = Problem</para>
			<para>3 = Warning</para>
			<para>4 = Suggestion</para>
			<para>User</para>
		  </comment>
		</basic>
		<basic num="14" id="MaxDupOccur" sig="Integer">
		  <comment>
			<para>The user should be able to set the limit of each type of checking error, as appropriate for each project and stage. MaxDupOccur stores how many "duplicate" errors are allowed for each type of check. Other types of annotations could use this if it's useful. ("Duplicates" would be defined differently for different types of annotations.)</para>
		  </comment>
		</basic>
	  </props>
	</class>
	<class num="36" id="CmIndirectAnnotation" abstract="false" abbr="iann" base="CmAnnotation" depth="1">
	  <props>
		<rel num="1" id="AppliesTo" card="seq" sig="CmAnnotation"/>
	  </props>
	</class>
	<class num="37" id="CmBaseAnnotation" abstract="false" abbr="bann" base="CmAnnotation" depth="1">
	  <props>
		<basic num="1" id="BeginOffset" sig="Integer">
		  <comment>
			<para>For Annotations that annotate a text string fragment or a media file fragment, we set the BeginOffset and EndOffset. </para>
		  </comment>
		</basic>
		<basic num="3" id="Flid" sig="Integer">
		  <comment>
			<para>An annotation knows what it is annotating through the BeginObject reference attribute and the Begin and EndOffsets. For those annotations that are not on objects themselves but data within the object, we we need to identify which attribute holds the data through the field id (abbrev: FLID) found in the FieldWorks RDBMS. </para>
		  </comment>
		</basic>
		<basic num="4" id="EndOffset" sig="Integer">
		  <comment>
			<para>See BeginOffset.</para>
		  </comment>
		</basic>
		<rel num="5" id="BeginObject" card="atomic" sig="CmObject"/>
		<rel num="6" id="EndObject" card="atomic" sig="CmObject"/>
		<rel num="7" id="OtherObjects" card="col" sig="CmObject"/>
		<basic num="8" id="WritingSystem" sig="Unicode"/>
		<basic num="9" id="WsSelector" sig="Integer">
		  <comment>
			<para>Refer to documentation on CmPossibilityList_WsSelector.</para>
		  </comment>
		</basic>
		<basic num="10" id="BeginRef" sig="Integer">
		  <comment>
			<para>For Scripture use, this will be used to store begin Scripture references. The int actually encodes book, chapter, and verse for Consultant Notes, Translator Notes, Change History Notes, etc. The attribute is available for other uses in other applications.</para>
		  </comment>
		</basic>
		<basic num="11" id="EndRef" sig="Integer">
		  <comment>
			<para>For Scripture use, this will be used to store end Scripture references. The int actually encodes book, chapter, and verse for Consultant Notes, Translator Notes, Change History Notes, etc. The attribute is available for other uses in other applications.</para>
		  </comment>
		</basic>
	  </props>
	</class>
	<class num="38" id="CmMediaAnnotation" abstract="false" abbr="mann" base="CmAnnotation" depth="1">
	  <comment>
		<para>Yet to be defined. Will probably point to a RnMedia item.</para>
	  </comment>
	  <props/>
	</class>
	<class num="39" id="StFootnote" abstract="false" abbr="stfn" base="StText" depth="1">
	  <props>
		<basic num="1" id="FootnoteMarker" sig="String"/>
	  </props>
	</class>
	<class num="40" id="UserConfigAcct" abstract="false" abbr="ucac" base="CmObject" depth="0">
	  <comment>
		<para>Renamed from UserConfigAccount for Firebird port.</para>
	  </comment>
	  <props>
		<basic num="1" id="Sid" sig="Binary">
		  <comment>
			<para>Same as Sid in the Syslogins table in the master DB. </para>
		  </comment>
		</basic>
		<basic num="2" id="UserLevel" sig="Integer">
		  <comment>
			<para>Beginner = 1, Intermediate = 3, Advanced = 5</para>
		  </comment>
		</basic>
		<basic num="3" id="HasMaintenance" sig="Boolean"/>
	  </props>
	</class>
	<class num="41" id="UserAppFeatAct" abstract="false" abbr="uafa" base="CmObject" depth="0">
	  <comment>
		<para>Renamed from UserAppFeatureActivated for the Firebird Port.</para>
	  </comment>
	  <props>
		<rel num="1" id="UserConfigAcct" card="col" sig="UserConfigAcct"/>
		<basic num="2" id="ApplicationId" sig="Guid">
		  <comment>
			<para>From AppCompat$? Which apps are installed? Look in registry?</para>
		  </comment>
		</basic>
		<basic num="3" id="FeatureId" sig="Integer">
		  <comment>
			<para>An application returns a hard-coded array of its available features. Features have ids that are referenced in this FeatureId field.</para>
			<para>UserConfigAccount, ApplicationId, FeatureId form a unique key for the object. </para>
		  </comment>
		</basic>
		<basic num="4" id="ActivatedLevel" sig="Integer"/>
	  </props>
	</class>
	<class num="42" id="Publication" abstract="false" abbr="cmpb" base="CmObject" depth="0">
	  <props>
		<basic num="1" id="Name" sig="Unicode"/>
		<basic num="2" id="Description" sig="String"/>
		<basic num="3" id="PageHeight" sig="Integer">
		  <comment>
			<para>The height of the trimmed page in the final publication, in millipoints. This includes the top and bottom margins and the printable height of the text area.</para>
			<para>   0(default) — indicating the equal to the paper size </para>
			<para>   positive value — indicating a specific size page size to lay out on the paper</para>
		  </comment>
		</basic>
		<basic num="4" id="PageWidth" sig="Integer">
		  <comment>
			<para>The width of the trimmed page in the final publication, in millipoints. This includes the inside and outside margins and the printable width of the text area but it does not include the gutter margin.</para>
			<para>   0(default) — indicating the equal to the paper size </para>
			<para>   positive value — indicating a specific size page size to lay out on the paper</para>
		  </comment>
		</basic>
		<basic num="5" id="IsLandscape" sig="Boolean">
		  <comment>
			<para>True if orientation of page is “landscape”</para>
		  </comment>
		</basic>
		<basic num="6" id="GutterMargin" sig="Integer">
		  <comment>
			<para>Width of gutter margin from bound edge.</para>
		  </comment>
		</basic>
		<basic num="7" id="GutterLoc" sig="Integer">
		  <comment>
			<para>Enumeration indicating the which edge of the paper has the gutter margin, i.e. the bound edge of the publication. The valid values are: glLeft, glRight, glTop.</para>
		  </comment>
		</basic>
		<owning num="8" id="Divisions" card="seq" sig="PubDivision">
		  <comment>
			<para>The content divisions (i.e. sections) that determine overall content of the publication.</para>
		  </comment>
		</owning>
		<basic num="9" id="FootnoteSepWidth" sig="Integer">
		  <comment>
			<para>Width of the separator line between the body text and the footnote text in parts per thousand of the column width. Valid values are 0-1000: </para>
			<para>   0 — indicating that no separator line will appear </para>
			<para>   1000 — indicating that separator line will be drawn for the full width of the footnote column</para>
			<para>   333 — indicating a standard 1/3 column width separator line</para>
			<para>   any other value — indicating a custom proportion of the separator line to the column width. </para>
		  </comment>
		</basic>
		<basic num="10" id="PaperHeight" sig="Integer">
		  <comment>
			<para>The physical height of the sheet of paper to be printed, in millipoints. This, together with the PaperWidth property, determines the paper size that is requested from a printer. </para>
			<para>   0(default) — indicating the default paper size for the printer </para>
			<para>   positive value — indicating a specific size requested from the printer</para>
		  </comment>
		</basic>
		<basic num="11" id="PaperWidth" sig="Integer">
		  <comment>
			<para>The physical width of the sheet of paper to be printed, in millipoints. This, together with the PaperHeight property, determines the paper size that is requested from a printer. </para>
			<para>   0(default) — indicating the default paper size for the printer </para>
			<para>   positive value — indicating a specific size requested from the printer</para>
		  </comment>
		</basic>
		<basic num="12" id="BindingEdge" sig="Integer">
		  <comment>
			<para>Enumeration indicating on which edge the publication is to be bound (which determines the position of the gutter margin): </para>
			<para>   0 (default) — indicating left </para>
			<para>   1 — indicating right </para>
			<para>   2 — indicating top </para>
			<para>   any other value — indicating error: not defined</para>
		  </comment>
		</basic>
		<basic num="13" id="SheetLayout" sig="Integer">
		  <comment>
			<para>enumeration designating the way pages are laid out on each sheet of paper for printing: </para>
			<para>   0 (default) — indicating simplex: 1 front (recto) page per sheet. (Implies that the gutter margin is always on the leading side of the page.)</para>
			<para>   1 — indicating duplex: 1 front (recto) page and 1 back (verso) page per sheet (Implies that the gutter margin alternates between the leading and trailing sides of alternate pages.)</para>
			<para>   2 — indicating booklet: 2 front (recto) pages and 2 back (verso) pages per sheet, side-by-side. (Implies two gutter margins in the center of the sheet, on each side.) </para>
			<para>   any other value — indicating error: not defined</para>
		  </comment>
		</basic>
		<basic num="14" id="SheetsPerSig" sig="Integer">
		  <comment>
			<para>Number of sheets of paper in each signature for booklet layout. The number of pages per signature will equal four times this value for typical booklet printing. (A 'signature' is a set of sheets in a book, folded together for binding as a unit).</para>
		  </comment>
		</basic>
		<basic num="15" id="BaseFontSize" sig="Integer">
		  <comment>
			<para>Default font size for the publication, in millipoints.</para>
		  </comment>
		</basic>
		<basic num="16" id="BaseLineSpacing" sig="Integer">
		  <comment>
			<para>Default line spacing for the publication in millipoints, negative if Exact spacing, positive if At Least spacing.</para>
		  </comment>
		</basic>
	  </props>
	</class>
	<class num="43" id="PubDivision" abstract="false" abbr="cmpd" base="CmObject" depth="0">
	  <comment>
		<para>Content for a distinct portion of a publication (document). A CmPubDivision is the largest sub-unit of content organization in a publication.</para>
	  </comment>
	  <props>
		<basic num="1" id="DifferentFirstHF" sig="Boolean">
		  <comment>
			<para>True - if a different header and footer will be used on the first page of the division. False - if the normal header and footer (depending on the page number) will be used.</para>
		  </comment>
		</basic>
		<basic num="2" id="DifferentEvenHF" sig="Boolean">
		  <comment>
			<para>True - if a different header and footer will be used on the even pages in the division. False - if the default header and footer will normally be used for even pages.</para>
		  </comment>
		</basic>
		<basic num="3" id="StartAt" sig="Integer">
		  <comment>
			<para>Enumeration of options for where the content of the division begins: pdContinuous, pdNew, pdOdd</para>
		  </comment>
		</basic>
		<owning num="4" id="PageLayout" card="atomic" sig="PubPageLayout">
		  <comment>
			<para>The page layout parameters for this division specifying page size, margins, header and footer positions, etc.</para>
		  </comment>
		</owning>
		<owning num="5" id="HFSet" card="atomic" sig="PubHFSet">
		  <comment>
			<para>Changed from HeaderFooterSettings.</para>
		  </comment>
		</owning>
		<basic num="6" id="NumColumns" sig="Integer">
		  <comment>
			<para>Default number of columns of text for the page layout. This is an overall layout parameter and only applies to sections or paragraphs that permit multi-column layout. E.g. a Title can be set to always lay out in a single column, regardless of this setting.</para>
		  </comment>
		</basic>
	  </props>
	</class>
	<class num="44" id="PubPageLayout" abstract="false" abbr="cmpl" base="CmObject" depth="0">
	  <comment>
		<para>Encapsulates page layout parameters specifying page margins, header and footer positions, etc. The internal unit of measurement for page layout parameters is millipoints. A CmPageLayout is a page style specification applied to a CmPubDivision. Each CmDivision owns one copy of CmPageLayout. (Other objects may be made owners of CmPageLayout(s) as the design progresses.)</para>
	  </comment>
	  <props>
		<basic num="1" id="Name" sig="Unicode"/>
		<basic num="2" id="Description" sig="String"/>
		<basic num="3" id="MarginTop" sig="Integer">
		  <comment>
			<para>Height of top margin from top of page</para>
		  </comment>
		</basic>
		<basic num="4" id="MarginBottom" sig="Integer">
		  <comment>
			<para>Height of bottom margin from bottom of page</para>
		  </comment>
		</basic>
		<basic num="5" id="MarginInside" sig="Integer">
		  <comment>
			<para>Width of inside margin from gutter margin. Footnote: The first implementation will support only “mirror margins”</para>
		  </comment>
		</basic>
		<basic num="6" id="MarginOutside" sig="Integer">
		  <comment>
			<para>Width of outside margin from outside edge</para>
		  </comment>
		</basic>
		<basic num="7" id="PosHeader" sig="Integer">
		  <comment>
			<para>Position of bottom of header from top of page.</para>
		  </comment>
		</basic>
		<basic num="8" id="PosFooter" sig="Integer">
		  <comment>
			<para>Position of top of footer from bottom of page</para>
		  </comment>
		</basic>
		<basic num="10" id="IsBuiltIn" sig="Boolean">
		  <comment>
			<para>True if the object is factory supplied.</para>
		  </comment>
		</basic>
		<basic num="11" id="IsModified" sig="Boolean">
		  <comment>
			<para>True if the object’s properties have been modified from the default (approved) settings.</para>
		  </comment>
		</basic>
	  </props>
	</class>
	<class num="45" id="PubHFSet" abstract="false" abbr="cmps" base="CmObject" depth="0">
	  <comment>
		<para>Contains a set of headers and footers for a division or section of a publication</para>
		<para>Renamed from PubHeaderFooterSet for the Firebird Port.</para>
	  </comment>
	  <props>
		<basic num="1" id="Name" sig="Unicode"/>
		<basic num="2" id="Description" sig="String"/>
		<owning num="3" id="DefaultHeader" card="atomic" sig="PubHeader">
		  <comment>
			<para>The contents of the default header for pages of a publication division (odd pages use the default header).</para>
		  </comment>
		</owning>
		<owning num="4" id="DefaultFooter" card="atomic" sig="PubHeader">
		  <comment>
			<para>The contents of the default footer for pages of a publication division (odd pages use the default footer).</para>
		  </comment>
		</owning>
		<owning num="5" id="FirstHeader" card="atomic" sig="PubHeader">
		  <comment>
			<para>The contents of the header for the first page of a publication division when different from the default.</para>
		  </comment>
		</owning>
		<owning num="6" id="FirstFooter" card="atomic" sig="PubHeader">
		  <comment>
			<para>The contents of the footer for the first page of a publication division when different from the default.</para>
		  </comment>
		</owning>
		<owning num="7" id="EvenHeader" card="atomic" sig="PubHeader">
		  <comment>
			<para>The contents of the header for the even pages of a publication division when different from the default.</para>
		  </comment>
		</owning>
		<owning num="8" id="EvenFooter" card="atomic" sig="PubHeader">
		  <comment>
			<para>The contents of the footer for the even pages of a publication division when different from the default.</para>
		  </comment>
		</owning>
	  </props>
	</class>
	<class num="46" id="PubHeader" abstract="false" abbr="cmph" base="CmObject" depth="0">
	  <comment>
		<para>The contents of the portion of the header that is centered between the margins.</para>
	  </comment>
	  <props>
		<basic num="1" id="InsideAlignedText" sig="String">
		  <comment>
			<para>The contents of the portion of the header that is aligned with the inside margin.</para>
		  </comment>
		</basic>
		<basic num="2" id="CenteredText" sig="String">
		  <comment>
			<para>The contents of the portion of the header that is centered between the margins.</para>
		  </comment>
		</basic>
		<basic num="3" id="OutsideAlignedText" sig="String">
		  <comment>
			<para>The contents of the portion of the header that is aligned with the outside margin.</para>
		  </comment>
		</basic>
	  </props>
	</class>
	<class num="47" id="CmFile" abstract="false" abbr="cmfl" base="CmObject" depth="0">
	  <props>
		<basic num="1" id="Name" sig="MultiUnicode"/>
		<basic num="2" id="Description" sig="MultiString"/>
		<basic num="3" id="OriginalPath" sig="Unicode"/>
		<basic num="4" id="InternalPath" sig="Unicode"/>
		<basic num="5" id="Copyright" sig="MultiString">
		  <comment>
			<para>Publishable information about the copyright that should appear on the copyright page of the publication.</para>
		  </comment>
		</basic>
	  </props>
	</class>
	<class num="48" id="CmPicture" abstract="false" abbr="pic" base="CmObject" depth="0" owner="optional">
	  <props>
		<rel num="2" id="PictureFile" card="atomic" sig="CmFile"/>
		<basic num="3" id="Caption" sig="MultiString">
		  <comment>
			<para>The caption in a string/publication/etc.</para>
		  </comment>
		</basic>
		<basic num="4" id="Description" sig="MultiString">
		  <comment>
			<para>Illustration description. This material does not show up on the printed page. This can include special publishing notes, etc.</para>
		  </comment>
		</basic>
		<basic num="5" id="LayoutPos" sig="Integer">
		  <comment>
			<para>An enumeration: 0 - Center Column (no text wrapping around picture, shrinks picture proportionately if wider than the column, caption can occupy full column width); 1 - Center Page (top or bottom of page only, no text wrapping around picture, shrinks picture proportionately if wider than the column, caption can occupy full page width); 2 - Right-align in Column (text wraps to the left of picture, caption can occupy same width as picture); 3 - Left-align in Column (text wraps to the right of picture, caption can occupy same width as picture); 4 - Fill Column (grows picture if necessary to fill column width, caption can occupy full column width); 5 - Fill Page (top or bottom of page only, grows picture if necessary to fill page width, caption can occupy full page width); 6 Full Page (picture occupies full page, grows/shrinks picture if necessary).</para>
		  </comment>
		</basic>
		<basic num="6" id="ScaleFactor" sig="Integer">
		  <comment>
			<para>Percentage by which picture is grown or shrunk. Not used if the LayoutPos is 4 (Fill Column), 5 (Fill Page), 6 (Full Page). </para>
		  </comment>
		</basic>
		<basic num="7" id="LocationRangeType" sig="Integer">
		  <comment>
			<para>LocationRangeType, LocationMin and LocationMax together are used to prevent gaps at the end of a page from trying to lay out a picture at an exact location (i.e., where the ORC is). LocationRangeType is an enumeration indicating the type of data contained in LocationMin and LocationMax: 0 - LocationMin and LocationMax are ignored, and the picture must lay out on the line following the ORC, even if this results in a gap; 1 - LocationMin and LocationMax contain Scripture references having the format BBCCCVVV, which encodes book, chapter, and verse; 2 - LocationMin and LocationMax represent a number of paragraphs before or after the paragraph containing the ORC. In non-Scripture text, LocationRangeType should always be 0 or 2.</para>
		  </comment>
		</basic>
		<basic num="8" id="LocationMin" sig="Integer">
		  <comment>
			<para>Depending on the value of LocationRangeType, specifies the minimum Scripture reference or the number of paragraphs before the paragraph containing the ORC reference at which this picture can be laid out. </para>
		  </comment>
		</basic>
		<basic num="9" id="LocationMax" sig="Integer">
		  <comment>
			<para>Depending on the value of LocationRangeType, specifies the maximum Scripture reference or the number of paragraphs after the paragraph containing the ORC reference at which this picture can be laid out.</para>
		  </comment>
		</basic>
		<rel num="10" id="DoNotPublishIn" card="col" sig="CmPossibility">
		  <comment>
			<para>This property lists publications in which this picture should not appear.</para>
		  </comment>
		</rel>
	  </props>
	</class>
	<class num="49" id="FsFeatureSystem" abstract="false" abbr="fsys" base="CmObject" depth="0">
	  <props>
		<owning num="2" id="Types" card="col" sig="FsFeatStrucType"/>
		<owning num="3" id="Features" card="col" sig="FsFeatDefn"/>
	  </props>
	</class>
	<class num="50" id="FsClosedFeature" abstract="false" abbr="clof" base="FsFeatDefn" depth="1">
	  <props>
		<owning num="1" id="Values" card="col" sig="FsSymFeatVal"/>
	  </props>
	</class>
	<class num="51" id="FsClosedValue" abstract="false" abbr="clov" base="FsFeatureSpecification" depth="1">
	  <props>
		<rel num="1" id="Value" card="atomic" sig="FsSymFeatVal"/>
	  </props>
	</class>
	<class num="53" id="FsComplexValue" abstract="false" abbr="cval" base="FsFeatureSpecification" depth="1">
	  <props>
		<owning num="1" id="Value" card="atomic" sig="FsAbstractStructure"/>
	  </props>
	</class>
	<class num="54" id="FsDisjunctiveValue" abstract="false" abbr="dval" base="FsFeatureSpecification" depth="1">
	  <props>
		<rel num="1" id="Value" card="col" sig="FsSymFeatVal">
		  <comment>
			<para>Every Fs*Value class has an attribute of "Value".</para>
			<para>The only one that has multiple items is FsDisjunctiveValue (after all, how can you have a disjunction with only one item?).</para>
			<para>In a sense, even for FsDisjunctiveValue, there is only one "value" associated with a disjunction: it's the first one that "works." For consistency within the entire Fs*Value set, the attribute for FsDisjunctiveValue is in the singular as "Value" rather than "Values" even though it is a collection.</para>
		  </comment>
		</rel>
	  </props>
	</class>
	<class num="55" id="FsFeatDefn" abstract="true" abbr="fdef" base="CmObject" depth="0">
	  <comment>
		<para>Changed from FsFeatureDefn</para>
	  </comment>
	  <props>
		<basic num="1" id="Name" sig="MultiUnicode"/>
		<basic num="2" id="Abbreviation" sig="MultiUnicode"/>
		<basic num="3" id="Description" sig="MultiString"/>
		<owning num="4" id="Default" card="atomic" sig="FsFeatureSpecification">
		  <comment>
			<para>Feature of number might have a default value of singular.</para>
		  </comment>
		</owning>
		<basic num="5" id="GlossAbbreviation" sig="MultiUnicode">
		  <comment>
			<para>Used by the Gloss Assistant to construct glosses. For gloss components that are not to be shown, leave this attribute empty. </para>
			<para>The gloss abbreviation is distinguished from the standard abbreviation because the latter is used for constructing feature representations where an empty abbreviation would be highly confusing.</para>
			<para>MultiUnicode to allow for different Abbreviations for the same concept found in different glossing languages. </para>
		  </comment>
		</basic>
		<basic num="6" id="RightGlossSep" sig="MultiUnicode">
		  <comment>
			<para>Specifies the separator symbol that should appear to the right of a gloss component when the Gloss Assistant system constructs a gloss. MultiUnicode to allow for different glossing separators used in different languages.</para>
			<para>Renamed from RightGlossSeparator for the Firebird port.</para>
		  </comment>
		</basic>
		<basic num="7" id="ShowInGloss" sig="Boolean">
		  <comment>
			<para>For use in the Gloss Assistant:</para>
			<para>T = Display the value of GlossAbbreviation in the gloss.</para>
			<para>F = Do not display the value</para>
		  </comment>
		</basic>
		<basic num="8" id="DisplayToRightOfValues" sig="Boolean">
		  <comment>
			<para>For use in the Gloss Assistant:</para>
			<para>T = Display the value of GlossAbbreviation to the right of any displayed values in the gloss (only if ShowInGloss = T)</para>
			<para>F = Display to the left (only if ShowInGloss = T)</para>
			<para>Example: ANIM:CL cf. CL:ANIM representing [ CLASS [ ANIMATE ] ]</para>
		  </comment>
		</basic>
		<basic num="9" id="CatalogSourceId" sig="Unicode">
		  <comment>
			<para>Needed to make inflection feature catalog UI work.</para>
		  </comment>
		</basic>
	  </props>
	</class>
	<class num="56" id="FsFeatureSpecification" abstract="true" abbr="fspc" base="CmObject" depth="0">
	  <props>
		<basic num="1" id="RefNumber" sig="Integer" min="0" max="268435455"/>
		<basic num="2" id="ValueState" sig="Integer" min="0" max="15"/>
		<rel num="3" id="Feature" card="atomic" sig="FsFeatDefn"/>
	  </props>
	</class>
	<class num="57" id="FsFeatStruc" abstract="false" abbr="fstr" base="FsAbstractStructure" depth="1">
	  <comment>
		<para>Changed FsFeatureStructure to FSFeatStruc</para>
	  </comment>
	  <props>
		<owning num="1" id="FeatureDisjunctions" card="col" sig="FsFeatStrucDisj"/>
		<owning num="2" id="FeatureSpecs" card="col" sig="FsFeatureSpecification"/>
		<rel num="3" id="Type" card="atomic" sig="FsFeatStrucType"/>
	  </props>
	</class>
	<class num="58" id="FsFeatStrucDisj" abstract="false" abbr="fsd" base="FsAbstractStructure" depth="1">
	  <comment>
		<para>Note: the type of an FsFeatStrucDisj should be inherited from that of its disjuncts, and the types of those disjuncts must be the same. (MM: Sep 2001)</para>
		<para>Changed FsFeatureStructureDisJunction to FsFeatStrucDisj</para>
	  </comment>
	  <props>
		<owning num="1" id="Contents" card="col" sig="FsFeatStruc"/>
	  </props>
	</class>
	<class num="59" id="FsFeatStrucType" abstract="false" abbr="fst" base="CmObject" depth="0">
	  <comment>
		<para>Changed FsFeatureStructureType to FsFeatStrucType</para>
	  </comment>
	  <props>
		<basic num="1" id="Name" sig="MultiUnicode"/>
		<basic num="2" id="Abbreviation" sig="MultiUnicode"/>
		<basic num="3" id="Description" sig="MultiString"/>
		<rel num="4" id="Features" card="seq" sig="FsFeatDefn">
		  <comment>
			<para>The order of features will be used in the Gloss Assistant system to put feature values in the correct glossing order. For example, the user may want the FsFeatStrucType of TAM (tense aspect modality) to be ordered Aspect, Modality and Tense.</para>
		  </comment>
		</rel>
		<basic num="5" id="CatalogSourceId" sig="Unicode">
		  <comment>
			<para>Needed to make inflection feature catalog UI work.</para>
		  </comment>
		</basic>
	  </props>
	</class>
	<class num="60" id="FsAbstractStructure" abstract="true" abbr="abst" base="CmObject" depth="0">
	  <props/>
	</class>
	<class num="61" id="FsNegatedValue" abstract="false" abbr="nval" base="FsFeatureSpecification" depth="1">
	  <props>
		<rel num="1" id="Value" card="atomic" sig="FsSymFeatVal"/>
	  </props>
	</class>
	<class num="62" id="FsOpenFeature" abstract="false" abbr="opf" base="FsFeatDefn" depth="1">
	  <props>
		<basic num="2" id="WritingSystem" sig="Unicode"/>
		<basic num="3" id="WsSelector" sig="Integer">
		  <comment>
			<para>Refer to documentation on CmPossibilityList_WsSelector.</para>
		  </comment>
		</basic>
	  </props>
	</class>
	<class num="63" id="FsOpenValue" abstract="false" abbr="oval" base="FsFeatureSpecification" depth="1">
	  <props>
		<basic num="1" id="Value" sig="MultiUnicode"/>
	  </props>
	</class>
	<class num="64" id="FsSharedValue" abstract="false" abbr="sval" base="FsFeatureSpecification" depth="1">
	  <props>
		<rel num="1" id="Value" card="atomic" sig="FsFeatureSpecification"/>
	  </props>
	</class>
	<class num="65" id="FsSymFeatVal" abstract="false" abbr="fval" base="CmObject" depth="0">
	  <comment>
		<para>Renamed from FsSymbolicFeatureValue for the Firebird Port.</para>
	  </comment>
	  <props>
		<basic num="1" id="Name" sig="MultiUnicode"/>
		<basic num="2" id="Abbreviation" sig="MultiUnicode"/>
		<basic num="3" id="Description" sig="MultiString"/>
		<basic num="4" id="GlossAbbreviation" sig="MultiUnicode">
		  <comment>
			<para>Used by the Gloss Assistant to construct glosses. For gloss components that are not to be shown, leave this attribute empty. </para>
			<para>The gloss abbreviation is distinguished from the standard abbreviation because the latter is used for constructing feature representations where an empty abbreviation would be highly confusing.</para>
		  </comment>
		</basic>
		<basic num="5" id="RightGlossSep" sig="MultiUnicode">
		  <comment>
			<para>Specifies the separator symbol that should appear to the right of a gloss component when the Gloss Assistant system constructs a gloss. MultiUnicode to allow for different glossing separators used in different languages.</para>
			<para>Changed from RightGlossSeparator for the Firebird Port.</para>
		  </comment>
		</basic>
		<basic num="6" id="ShowInGloss" sig="Boolean">
		  <comment>
			<para>For use in the Gloss Assistant:</para>
			<para>T = Display the value of GlossAbbreviation in the gloss.</para>
			<para>F = Do not display the value</para>
		  </comment>
		</basic>
		<basic num="7" id="CatalogSourceId" sig="Unicode">
		  <comment>
			<para>Needed to make inflection feature catalog UI work.</para>
		  </comment>
		</basic>
	  </props>
	</class>
	<class num="66" id="CmSemanticDomain" abstract="false" abbr="dom" base="CmPossibility" depth="1">
	  <comment>
		<para>This class is used to represent around 1,800 of Ron Moe's semantic domains (backslashes refer to his Standard Format markers):</para>
		<para>  \is 2.7.1 -- maps to English Abbreviation of CmPossibility</para>
		<para>  \sd -- maps to English Name of CmPossibility</para>
		<para>  \sdf -- maps to French Name of CmPossibility</para>
		<para>  \dd -- maps to English Description of CmPossibility</para>
	  </comment>
	  <props>
		<basic num="1" id="LouwNidaCodes" sig="Unicode">
		  <comment>
			<para>Example: (Ron Moe's Standard Format): \ln 23G Live, Die</para>
			<para>Multiple Louw &amp; Nida references map to one Unicode string with semicolons as delimiters. At this point, due to royalties, we do not plan to provide the complete Louw &amp; Nida list in our database.</para>
		  </comment>
		</basic>
		<basic num="2" id="OcmCodes" sig="Unicode">
		  <comment>
			<para>Example: (Ron Moe's Standard Format): \hr 761 Life and Death</para>
			<para>Multiple OCM references map to one Unicode string with semicolons as delimiters. Some users may not have an OCM code in their database due to royalties, so we can't make actual links to a list.</para>
		  </comment>
		</basic>
		<rel num="3" id="OcmRefs" card="col" sig="CmAnthroItem">
		  <comment>
			<para>For those that do have an OCM list, we will set links to the appropriate items. We anticipate our program establishing these links when the OCM list is added to the database.</para>
		  </comment>
		</rel>
		<rel num="4" id="RelatedDomains" card="col" sig="CmSemanticDomain">
		  <comment>
			<para>Example: (Ron Moe's Standard Format):\cf Weather; Cloud; Star</para>
			<para>We use this property to link related domains. Ideally this should be a bidirectional link, but so far we do not provide this capability in our conceptual model. So for now we'll live with unidirectional links.</para>
		  </comment>
		</rel>
		<owning num="5" id="Questions" card="seq" sig="CmDomainQ">
		  <comment>
			<para>Each domain has a list of questions used to elicit words. Each question has sample words and sentences, so we group these together into CmDomainQ. The domain then owns a sequence of these. They need to be ordered since important questions come first.</para>
		  </comment>
		</owning>
	  </props>
	</class>
	<class num="67" id="CmDomainQ" abstract="false" abbr="doq" base="CmObject" depth="0">
	  <comment>
		<para>Was CmDomainQuestion</para>
	  </comment>
	  <props>
		<basic num="1" id="Question" sig="MultiUnicode">
		  <comment>
			<para>Example: (Ron Moe's Standard Format): \qu (2) What words refer... </para>
			<para>The question is not formatted and has no embedded languages. It is multi because we may have translations in other languages (e.g., \quf are French translations).</para>
		  </comment>
		</basic>
		<basic num="2" id="ExampleWords" sig="MultiUnicode">
		  <comment>
			<para>Example: (Ron Moe's Standard Format): \ex air, aerial, airspace, atmosphere</para>
			<para>A list of sample words in this category. The list may be in English or other languages (e.g., \exf). The words are comma delimited. They are not formatted and they do not have any embedded languages. These words may be used when searching for possible domains for a sense based on the sense gloss. If this process is too slow, we may need to go to separate wordform lists, but we are hoping that complexity will not be necessary. </para>
		  </comment>
		</basic>
		<basic num="3" id="ExampleSentences" sig="MultiString">
		  <comment>
			<para>Example: (Ron Moe's Standard Format): \xe We got up before &lt;dawn&gt;... </para>
			<para> A list of sample sentences illustrating words elicited from this question. The illustrated word may be bolded. We may have sentences in more than one language. If there are multiple sentences, they are all placed in the same string.</para>
		  </comment>
		</basic>
	  </props>
	</class>
	<class num="68" id="StJournalText" abstract="false" abbr="stjt" base="StText" depth="1">
	  <comment>
		<para>Text object for texts that must be signed and dated by the content creator. Intended for journal-type data entries where it is important to account for what changes were made and when they were made and by whom. Originally implemented for use with Scripture annotations.</para>
	  </comment>
	  <props>
		<basic num="1" id="DateCreated" sig="Time">
		  <comment>
			<para>The displayed date when the journal entry was originally created.</para>
		  </comment>
		</basic>
		<rel num="3" id="CreatedBy" card="atomic" sig="CmPerson">
		  <comment>
			<para>From a list of users, the person who created the journal entry.</para>
		  </comment>
		</rel>
		<rel num="4" id="ModifiedBy" card="atomic" sig="CmPerson">
		  <comment>
			<para>From a list of users, the person who last modified the journal entry.</para>
		  </comment>
		</rel>
	  </props>
	</class>
	<class num="69" id="CmMedia" abstract="false" abbr="med" base="CmObject" depth="0">
	  <comment>
		<para>This provides a class for linking to a media file which may be a .wav sound clip, .wmv movie clip, etc. It also allows the user to enter a label describing the file contents.</para>
	  </comment>
	  <props>
		<basic num="1" id="Label" sig="MultiString">
		  <comment>
			<para>This allows a user to enter a label for each media file in multiple writing systems. It also allows formatting or embedded writing systems.</para>
		  </comment>
		</basic>
		<rel num="2" id="MediaFile" card="atomic" sig="CmFile">
		  <comment>
			<para>Multiple CmMedia objects may reference a single media file, so this property is a reference to a file. CmFile. As with pictures, media files will be copied to root\media directory where root is determined by LangProject_ExtLinkRootDir, which defaults to c:\program files\FieldWorks if not set (or some other location?).</para>
		  </comment>
		</rel>
	  </props>
	</class>
	<class num="70" id="CmResource" abstract="false" abbr="rsrc" base="CmObject" depth="0">
	  <comment>
		<para>Name and version of an external data resource used by FieldWorks</para>
	  </comment>
	  <props>
		<basic num="1" id="Name" sig="Unicode">
		  <comment>
			<para>Internal name for the resource (the application is responsible for defining the resource and the interface to the resource).</para>
		  </comment>
		</basic>
		<basic num="2" id="Version" sig="Guid">
		  <comment>
			<para>Version number for the external resource, stored in the database to determine when the version number in the external copy no longer matches.</para>
		  </comment>
		</basic>
	  </props>
	</class>
	<class num="71" id="VirtualOrdering" abstract="false" abbr="vo" base="CmObject" depth="0" owner="none">
	  <comment>
		<para>A virtual ordering is created when the user specifies a non-default order for a virtual property. It specifies the order of the items present in the specified virtual property of the specified source object at the time it was created. We arrange that at the time the virtual is read, it contains the correct items, starting with those the user has manually ordered, and followed by any extras in the default order.</para>
	  </comment>
	  <props>
		<rel num="1" id="Source" card="atomic" sig="CmObject">
		  <comment>
			<para>The object that has the virtual property whose order is being customized.</para>
		  </comment>
		</rel>
		<basic num="2" id="Field" sig="Unicode">
		  <comment>
			<para>The name of the virtual property whose order is being customized.</para>
		  </comment>
		</basic>
		<rel num="3" id="Items" card="seq" sig="CmObject">
		  <comment>
			<para>The values of the virtual property in the order the user desires. This list may become out of date. Items it contains not in the current computed value are ignored. Additional items in the virtual are included after the ordered ones.</para>
		  </comment>
		</rel>
	  </props>
	</class>
	<class num="72" id="CmMediaURI" abstract="false" abbr="media" base="CmObject" depth="0">
	  <comment>
		<para>A class that holds the location and offset of a media file (video or audio)</para>
		<para>Currently a placeholder for ELAN data, not modifiable or viewable in flex as of Nov 2011 -NaylorJ</para>
	  </comment>
	  <props>
		<basic num="1" id="MediaURI" sig="Unicode">
		  <comment>
			<para>The location and offset of the media file, this should be a subset of the MediaFragment specification.</para>
			<para>see http://www.w3.org/2008/WebVideo/Fragments/WD-media-fragments-spec/ </para>
			<para>and discussions at http://flexelan.blogspot.com</para>
		  </comment>
		</basic>
	  </props>
	</class>
	<class num="73" id="CmMediaContainer" abstract="false" abbr="mediaContainer" base="CmObject" depth="0">
	  <comment>
		<para>This class collects any number of MediaURIs and provides an offset type to indicate how referring object offsets are connected.</para>
		<para>Currently a placeholder for ELAN data, not modifiable or viewable in flex as of Nov 2011 -NaylorJ</para>
	  </comment>
	  <props>
		<basic num="1" id="OffsetType" sig="Unicode"/>
		<owning num="2" id="MediaURIs" card="col" sig="CmMediaURI"/>
	  </props>
	</class>

  </CellarModule>
  <CellarModule id="FeatSys" num="2"/>
  <CellarModule id="Scripture" num="3">
	<class num="1" id="Scripture" abstract="false" abbr="scrp" base="CmMajorObject" depth="1" singleton="true" generateBasicCreateMethod="false">
	  <comment>
		<para>This object exists to hold all language project Scripture-related data. It serves as a specialized folder.</para>
	  </comment>
	  <props>
		<owning num="1" id="ScriptureBooks" card="seq" sig="ScrBook">
		  <comment>
			<para>The Scripture object is a container for an ordered collection of ScrBooks (Scripture Books).</para>
		  </comment>
		</owning>
		<owning num="2" id="Styles" card="col" sig="StStyle">
		  <comment>
			<para>Scripture requires text style attributes that are uniquely different from styles for general documents in the project. This new style sheet (collection of styles) can be structured just like the style sheet in the Language Project, but is used for all texts authored in the Scripture Editor - Drafts, Back Translations, Notes, UNS Questions,</para>
			<para>etc.</para>
			<para>This allows us to:</para>
			<para>a. utilize styles that are specific for Scripture use;</para>
			<para>b. avoid conflicts with the LangProject style sheet if, for example, a Style named 'Paragraph' is desired for both general documents and Scripture</para>
		  </comment>
		</owning>
		<basic num="3" id="RefSepr" sig="Unicode">
		  <comment>
			<para>RefSepr is a string (usually one character) that separates complete references or chapter/verse references in a list. In the U.S.A., this is traditionally a semi-colon (;), e.g., Mat 24:16; Rev 1:2;4:5.</para>
		  </comment>
		</basic>
		<basic num="4" id="ChapterVerseSepr" sig="Unicode">
		  <comment>
			<para>ChapterVerseSepr is a string (usually one character) that separates the chapter number from the verse number in a reference. In the U.S.A., this is a traditionally colon (:), e.g., Mat 24:16.</para>
		  </comment>
		</basic>
		<basic num="5" id="VerseSepr" sig="Unicode">
		  <comment>
			<para>VerseSepr is a string (usually one character) that separates non-contiguous verse numbers in a list. In the U.S.A., this is traditionally a comma (,), e.g., Mat 24:16,25.</para>
		  </comment>
		</basic>
		<basic num="6" id="Bridge" sig="Unicode">
		  <comment>
			<para>Bridge is a string (usually one character) that bridges contiguous chapter and/or verse ranges in a reference. In the U.S.A., this is traditionally a dash (-), e.g., Mat 24:16-25; Rev 1:7-2:9.</para>
		  </comment>
		</basic>
		<owning num="7" id="ImportSettings" card="col" sig="ScrImportSet">
		  <comment>
			<para>Scripture Import Settings. Supports multiple configurations for importing Scripture and related data from external files.</para>
		  </comment>
		</owning>
		<owning num="9" id="ArchivedDrafts" card="col" sig="ScrDraft"/>
		<basic num="10" id="FootnoteMarkerSymbol" sig="Unicode">
		  <comment>
			<para>The custom marker that will be used as a literal string for the callout (typically a single character).</para>
		  </comment>
		</basic>
		<basic num="12" id="DisplayFootnoteReference" sig="Boolean">
		  <comment>
			<para>True if the chapter and verse of the footnote should be displayed below in the footnote; False otherwise.</para>
		  </comment>
		</basic>
		<basic num="13" id="RestartFootnoteSequence" sig="Boolean">
		  <comment>
			<para>True if the footnote sequence should be restarted (..., y, z, a, b, ...), false otherwise (..., y, z, aa, ab, ..)</para>
		  </comment>
		</basic>
		<basic num="14" id="RestartFootnoteBoundary" sig="Integer">
		  <comment>
			<para>Where to restart the footnote sequence, represented as an enumeration (Chapter, Book, OT/NT, etc.)</para>
		  </comment>
		</basic>
		<basic num="15" id="UseScriptDigits" sig="Boolean">
		  <comment>
			<para>This Boolean tells the Scripture tool to use script chapter/verse digits instead of ASCII (latin) numbers.</para>
		  </comment>
		</basic>
		<basic num="16" id="ScriptDigitZero" sig="Integer">
		  <comment>
			<para>This stores the Unicode character for zero in the given script. It is assumed this is a decimal based system that has consecutive code points from 0 through 9. Note that Tamil does not have a character for zero, but Unicode reserves a code point U+0BE6 for this position so that it can still be used in calculations to find the remaining digits. (Tamil actually displays a Latin 0 for zero.)</para>
		  </comment>
		</basic>
		<basic num="18" id="ConvertCVDigitsOnExport" sig="Boolean">
		  <comment>
			<para>Whether or not to convert from "European" digits, (1, 2, 3) from scripts using Unicode code points.</para>
			<para>Renamed from ConvertCVNumsToEuropeanDigitsOnExport</para>
		  </comment>
		</basic>
		<basic num="19" id="Versification" sig="Integer">
		  <comment>
			<para>Designates one of a several versification schemes. A versification scheme defines how the content of each book of the Bible is partitioned into verses and defines the reference (chapter and verse number) for each verse. Translation Editor determines the number of verses in each chapter based on the versification scheme.</para>
			<para>Versification is to be enumerated as follows (matches Paratext versification schemes): </para>
			<para>   (0) - Unknown </para>
			<para>   (1) - Original, Masoretic for OT, Nestle-Aland for NT </para>
			<para>   (2) - Septuagint for (OT) </para>
			<para>   (3) - Vulgate, like the Latin Vulgate, used by many modern versions including French </para>
			<para>   (4) - English, like the RSV, used by many translations patterned on the English text. </para>
			<para>   (5) - Custom, user specified (not yet implemented in Paratext) </para>
		  </comment>
		</basic>
		<basic num="20" id="VersePunct" sig="Unicode">
		  <comment>
			<para>String of zero or more vernacular punctuation characters that will be appended automatically to all inserted verse numbers. Null by default.</para>
		  </comment>
		</basic>
		<basic num="22" id="ChapterLabel" sig="String">
		  <comment>
			<para>String that will be insterted when a chapter number heading is genetrated.</para>
		  </comment>
		</basic>
		<basic num="23" id="PsalmLabel" sig="String">
		  <comment>
			<para>String that will be inserted when a Psalm number heading is generated.</para>
		  </comment>
		</basic>
		<owning num="24" id="BookAnnotations" card="seq" sig="ScrBookAnnotations">
		  <comment>
			<para> Book-by-book sequence of annotations that are specific to the scripture text. As of January 2006, these are just scripture notes. We have not yet decided whether to store the annotations generated by checking tools here Scripture annotations are stored book-by-book to make for faster access and filtering.</para>
		  </comment>
		</owning>
		<owning num="25" id="NoteCategories" card="atomic" sig="CmPossibilityList">
		  <comment>
			<para>List of categories that identify the types of issues that a ScrScriptureNote might deal with.</para>
			<para>Changed from ScriptureNoteCategories.</para>
		  </comment>
		</owning>
		<basic num="26" id="FootnoteMarkerType" sig="Integer">
		  <comment>
			<para>Enumeration of footnote callout options:</para>
			<para>0 = 'alphabetic sequence'</para>
			<para>1 = 'custom symbol'</para>
			<para>2 = 'no marker displayed in text'</para>
			<para>other values will be added for other kinds of sequences.</para>
			<para>Note: coordinate these enumeration values with FootnoteMarkerType.</para>
		  </comment>
		</basic>
		<basic num="27" id="DisplayCrossRefReference" sig="Boolean">
		  <comment>
			<para>True if the "source" chapter and verse reference of the cross-reference should be displayed in the note; False otherwise</para>
		  </comment>
		</basic>
		<basic num="28" id="CrossRefMarkerSymbol" sig="Unicode">
		  <comment>
			<para>The custom marker that will be used as a literal string for the cross-reference callout (typically a single character).</para>
		  </comment>
		</basic>
		<basic num="29" id="CrossRefMarkerType" sig="Integer">
		  <comment>
			<para>Enumeration of cross-reference callout options:</para>
			<para>0 = 'alphabetic sequence'</para>
			<para>1 = 'custom symbol'</para>
			<para>2 = 'no marker displayed in text'</para>
			<para>other values will be added for other kinds of sequences.</para>
			<para>Note: coordinate these enumeration values with FootnoteMarkerType.</para>
		  </comment>
		</basic>
		<basic num="30" id="CrossRefsCombinedWithFootnotes" sig="Boolean">
		  <comment>
			<para>Indicates whether cross-references are to be combined with the general footnote layout (true) or are to be layed out separately (false).</para>
		  </comment>
		</basic>
		<basic num="31" id="DisplaySymbolInFootnote" sig="Boolean">
		  <comment>
			<para>If true, display the custom symbol marker in general footnotes (as well as in the text) when the custom symbol option is chosen for the FootnoteMarkerType property.</para>
		  </comment>
		</basic>
		<basic num="32" id="DisplaySymbolInCrossRef" sig="Boolean">
		  <comment>
			<para>If true, display the custom symbol callout in cross-reference footnotes (as well as in the text) when the custom symbol option is chosen for the CrossRefMarkerType property.</para>
		  </comment>
		</basic>
		<owning num="33" id="Resources" card="col" sig="CmResource">
		  <comment>
			<para>The named external resources (e.g. xml files) used by Translation Editor and their version numbers.</para>
		  </comment>
		</owning>
	  </props>
	</class>
	<class num="2" id="ScrBook" abstract="false" abbr="scrb" base="CmObject" depth="0" generateBasicCreateMethod="false">
	  <comment>
		<para>A translated book of Scripture. This container holds ScrSections which are where the actual verse texts are stored.</para>
	  </comment>
	  <props>
		<owning num="1" id="Sections" card="seq" sig="ScrSection">
		  <comment>
			<para>A ScrBook is made up of ScrSections. ScrSections represent short passages of Scripture. For example, Matthew 1:1-17 in the NIV is a ScrSection with a heading of "The Genealogy of Jesus."</para>
		  </comment>
		</owning>
		<basic num="2" id="Name" sig="MultiUnicode">
		  <comment>
			<para>The full book name for the Scripture Book. Initialized from ScrBookRef.BookName. For books that belong to Scripture.ScriptureBooks, this name should be in synch. with ScrBookRef.BookName. After books are moved to ScrDraft.Books, they retain the Name that they had at the time that they were archived. This allows the historic metadata to be persisted. Otherwise the metadata in an archived book would change as ScrBookRef changes.</para>
		  </comment>
		</basic>
		<rel num="3" id="BookId" card="atomic" sig="ScrBookRef">
		  <comment>
			<para>A reference to a ScrBookRef. This association is for convenience. The correct item in ScrBookRef could also be found using ScrBook.CanonicalNum.</para>
		  </comment>
		</rel>
		<owning num="4" id="Title" card="atomic" sig="StText">
		  <comment>
			<para>The Title can be a sequence of paragraphs. We might thus have a paragraph style for Main Title and for SubTitles to support titles like:</para>
			<para>The &lt;SubTitlePrevious&gt;</para>
			<para>Acts &lt;MainTitle&gt;</para>
			<para>of the Apostles &lt;SubTitleFollowing&gt;</para>
		  </comment>
		</owning>
		<basic num="5" id="Abbrev" sig="MultiUnicode">
		  <comment>
			<para>The abbreviation for the name of the Scripture Book. Initialized from ScrBookRef.BookAbbrev. For books that belong to Scripture.ScriptureBooks, this name should be in synch. with ScrBookRef.BookAbbrev. After books are moved to ScrDraft.Books, they retain the abbreviation that they had at the time that they were archived. This allows the historic metadata to be persisted. Otherwise the metadata in an archived book would change as ScrBookRef changes.</para>
		  </comment>
		</basic>
		<basic num="8" id="IdText" sig="Unicode">
		  <comment>
			<para>Id line from SF files (needed for import/export)</para>
		  </comment>
		</basic>
		<owning num="10" id="Footnotes" card="seq" sig="ScrFootnote"/>
		<owning num="11" id="Diffs" card="col" sig="ScrDifference"/>
		<basic num="12" id="UseChapterNumHeading" sig="Boolean">
		  <comment>
			<para>In this book chapter number headings will be used instead of drop-cap chapter numbers in the text.</para>
		  </comment>
		</basic>
		<basic num="13" id="CanonicalNum" sig="Integer">
		  <comment>
			<para>Canonical Book number, a unique sequential ID number for which book of the canon that this one is. May be used for ordering the books in canonical order and for identifying the book to other applications. Persists the canonical identity of a book even if the BookId becomes invalid.</para>
		  </comment>
		</basic>
		<basic num="14" id="ImportedCheckSum" sig="Unicode">
		  <comment>
			<para>A checksum representing the last imported version from an external source (e.g., Paratext)</para>
		  </comment>
		</basic>
		<basic num="15" id="ImportedBtCheckSum" sig="MultiUnicode">
		  <comment>
			<para>A checksum representing the last imported back translation version from an external source (e.g., Paratext) for each writing system</para>
		  </comment>
		</basic>
	  </props>
	</class>
	<class num="3" id="ScrRefSystem" abstract="false" abbr="scrf" base="CmObject" depth="0" owner="none" singleton="true" generateBasicCreateMethod="false">
	  <comment>
		<para>ScrRefSystemt stores the complete set of Scripture book names and abbreviations as ScrBookRef objects. The project (ScrBookRef) no longer stores the 3-letter UBS book ref. The 3-letter UBS book ref is now managed by the business code.</para>
		<para>ScrRefSystem persists known book names and abbreviations that are loaded from external data and also persists the most recently known vernacular book names and abbreviations, even if a book is deleted. Allows the user to customize book names and abbreviations for the project independently from the external resource data. When a Scripture book is added to Scripture, it gets its names and abbreviations from ScrBookRef.</para>
		<para>In the future ScrRefSystem may also be used to persist vernacular book names and abbreviations entered by the user in a canonical reference checking tool so that BCV references can be checked even for Scripture Books that do not yet exist as a ScrBook.</para>
	  </comment>
	  <props>
		<owning num="1" id="Books" card="seq" sig="ScrBookRef"/>
	  </props>
	</class>
	<class num="4" id="ScrBookRef" abstract="false" abbr="scbr" base="CmObject" depth="0">
	  <comment>
		<para>ScrBookRef holds the default naming metadata of a given canonical Scripture book, by writing system.</para>
		<para>ScrBookRef no longer stores the 3-letter UBS book reference code. The 3-letter UBS book ref is now managed by the business layer of the application.</para>
	  </comment>
	  <props>
		<basic num="1" id="BookName" sig="MultiUnicode">
		  <comment>
			<para>The current full book name, e.g. 2 Corinthians for each writing system.</para>
		  </comment>
		</basic>
		<basic num="3" id="BookAbbrev" sig="MultiUnicode">
		  <comment>
			<para>The default human-readable book abbreviation, e.g. 2 Cor., for each writing system.</para>
		  </comment>
		</basic>
		<basic num="4" id="BookNameAlt" sig="MultiUnicode">
		  <comment>
			<para>The current alternate full book name, e.g. II Corinthians, for each writing system.</para>
		  </comment>
		</basic>
	  </props>
	</class>
	<class num="5" id="ScrSection" abstract="false" abbr="scsc" base="CmObject" depth="0">
	  <comment>
		<para>A ScrSection represents a passage of Scripture. These are often given their own non-canonical headings in various published versions of the Bible. For example, in the NIV, Matthew 1:1-17 is ScrSection with the heading "The Genealogy of Jesus."</para>
	  </comment>
	  <props>
		<owning num="1" id="Heading" card="atomic" sig="StText">
		  <comment>
			<para>Headings are extra-canonical material used to help the reader know what a particular passage is about. Example: "The Genealogy of Jesus" for the passage (ScrSection) of Matthew 1:1-17. Although these are normally just a short-line, they sometimes are multi-lined including Headings and Subheadings. Thus the signature here is a StText - allowing us to have multiple paragraphs, paragraph styles and character styles.</para>
		  </comment>
		</owning>
		<owning num="2" id="Content" card="atomic" sig="StText">
		  <comment>
			<para>A ScrSection has Content - the actual verses themselves. Content has a signature of StText allowing us to have multiple paragraphs, paragraph styles and character styles all of which will be used extensively for verse material. Chapter and verse references are character styles found in the Contents of the StTxtPara.</para>
		  </comment>
		</owning>
		<basic num="3" id="VerseRefStart" sig="Integer">
		  <comment>
			<para>VerseRefStart and VerseRefEnd are integers that contain book, chapter, and</para>
			<para>verse numbers in the form BBCCCVVV. Together these two properties indicate</para>
			<para>the range of references spanned by a Scripture section. Note that the the</para>
			<para>first two digits (the book part) should always be identical and is redundant</para>
			<para>since the ScrSection is owned by a ScrBook.</para>
			<para>Reasons for change:</para>
			<para>This change allows us to:</para>
			<para>a. Prepare to remove the Reference string from the StTxtPara object;</para>
			<para>b. Display appropriate references in the concordance for words that appear</para>
			<para>in section headings;</para>
			<para>c. Know what Scripture is covered by a particular section without parsing</para>
			<para>all the paragraphs it contains or accessing the ScrRef table;</para>
			<para>d. Prepare for the possibility of having chapter breaks embedded inside</para>
			<para>paragraphs.</para>
		  </comment>
		</basic>
		<basic num="4" id="VerseRefEnd" sig="Integer">
		  <comment>
			<para>Refer to doc for VerseRefStart</para>
		  </comment>
		</basic>
		<basic num="5" id="VerseRefMin" sig="Integer">
		  <comment>
			<para>The minimum book-chapter-verse reference found within the section. This is a calculated property, stored for processing convenience, not primary data.</para>
		  </comment>
		</basic>
		<basic num="6" id="VerseRefMax" sig="Integer">
		  <comment>
			<para>The maximum book-chapter-verse reference found within the section. This is a calculated property, stored for processing convenience, not primary data.</para>
		  </comment>
		</basic>
	  </props>
	</class>
	<class num="8" id="ScrImportSet" abstract="false" abbr="scis" base="CmObject" depth="0">
	  <comment>
		<para>Stores named sets of import settings for importing scripture.</para>
		<para>Renamed from ScrImportSettings for the Firebird Port.</para>
	  </comment>
	  <props>
		<basic num="1" id="ImportType" sig="Integer">
		  <comment>
			<para>Enumeration: Unknown = 0; Paratext = 1; Other = 2</para>
		  </comment>
		</basic>
		<basic num="3" id="ImportProjToken" sig="Unicode">
		  <comment>
			<para>Token to be used for loading project using ScriptureObjects</para>
		  </comment>
		</basic>
		<basic num="5" id="Name" sig="MultiUnicode">
		  <comment>
			<para>Display name for this instance of import settings. May be null if settings are not part of a list of settings displayed to the user.</para>
		  </comment>
		</basic>
		<basic num="6" id="Description" sig="MultiUnicode">
		  <comment>
			<para>Display description for each instance of import settings.</para>
		  </comment>
		</basic>
		<owning num="7" id="ScriptureSources" card="col" sig="ScrImportSource">
		  <comment>
			<para>Currently (Dec 2005) a single source for scripture is suported but this is made a collection to make future expansion feasible.</para>
		  </comment>
		</owning>
		<owning num="8" id="BackTransSources" card="col" sig="ScrImportSource">
		  <comment>
			<para>Sources for scripture back translations. More than one is used only if back translations are written in diverse analysis languages.</para>
		  </comment>
		</owning>
		<owning num="9" id="NoteSources" card="col" sig="ScrImportSource">
		  <comment>
			<para>Sources for annotations. Different sources are useful to group different kinds of annotations and/or different originators.</para>
		  </comment>
		</owning>
		<owning num="10" id="ScriptureMappings" card="col" sig="ScrMarkerMapping">
		  <comment>
			<para>The mappings (from delimited external data to internal data structure) that apply to the scripture and back translations sources in this group fo settings. Markers used in both the scripture and back translations sources must be used equivalently within an instance of ScrImportSettings, so one collection of mappings is used for both types of sources.</para>
		  </comment>
		</owning>
		<owning num="11" id="NoteMappings" card="col" sig="ScrMarkerMapping">
		  <comment>
			<para>The mappings (from delimited external data to internal data structure) that apply to the annotations sources in this group of settings. Markers in the various annotation sources must be compatible within an instance of ScrImportSettings so one collection of mappings is used for all note sources.</para>
		  </comment>
		</owning>
	  </props>
	</class>
	<class num="10" id="ScrDraft" abstract="false" abbr="sdrf" base="CmObject" depth="0" generateBasicCreateMethod="false">
	  <comment>
		<para>Note that ScrDrafts are now referred to as "versions" in the UI (used to be called "archives")</para>
	  </comment>
	  <props>
		<basic num="1" id="Description" sig="Unicode"/>
		<owning num="2" id="Books" card="seq" sig="ScrBook"/>
		<basic num="3" id="DateCreated" sig="Time">
		  <comment>
			<para>The date and time that the record is created. Not automatically the same as the time stamp on a CmObject.</para>
		  </comment>
		</basic>
		<basic num="4" id="Type" sig="Integer">
		  <comment>
			<para>Uses the ScrDraftType enumeration: 0 = Saved Version; 1 = Imported Version </para>
		  </comment>
		</basic>
		<basic num="5" id="Protected" sig="Boolean">
		  <comment>
			<para>Stores whether certain saved versions can be deleted.</para>
		  </comment>
		</basic>
	  </props>
	</class>
	<class num="11" id="ScrDifference" abstract="false" abbr="sdif" base="CmObject" depth="0">
	  <comment>
		<para>contains the information about one difference between a ScrBook and a ScrBook revision. We have a diff tool that allows comparing two versions of scripture books. While a person is comparing versions, we want to provide the capability of leaving and resuming the comparison process at a later time. In order to do this, we need to save a list of differences and an HVO of a revision book in the database.</para>
	  </comment>
	  <props>
		<basic num="1" id="RefStart" sig="Integer">
		  <comment>
			<para>an integer to store a reference for where the difference starts.</para>
		  </comment>
		</basic>
		<basic num="2" id="RefEnd" sig="Integer">
		  <comment>
			<para>an integer to store a reference for where the difference ends.</para>
		  </comment>
		</basic>
		<basic num="3" id="DiffType" sig="Integer">
		  <comment>
			<para>an integer to identify the type of difference.&lt;p/&gt;</para>
			<para>Verse not found in current book: MissingInCurrent.&lt;p/&gt;</para>
			<para>Verse not found in revision book: MissingInRevision. &lt;p/&gt;</para>
			<para>Text of verse in current and revision differ: TextDifference.&lt;p/&gt;</para>
		  </comment>
		</basic>
		<basic num="4" id="RevMin" sig="Integer">
		  <comment>
			<para>the offset in the paragraph where the difference begins.</para>
		  </comment>
		</basic>
		<basic num="5" id="RevLim" sig="Integer">
		  <comment>
			<para>the offset in the paragraph past the end of the difference verse.</para>
		  </comment>
		</basic>
		<rel num="6" id="RevParagraph" card="atomic" sig="StPara">
		  <comment>
			<para>the paragraph in the revision that the difference is in.</para>
		  </comment>
		</rel>
	  </props>
	</class>
	<class num="13" id="ScrImportSource" abstract="true" abbr="ssrc" base="CmObject" depth="0">
	  <comment>
		<para>Abstract Class for source of the incoming data, the information needed to set uup an import stream.</para>
	  </comment>
	  <props>
		<basic num="1" id="WritingSystem" sig="Unicode">
		  <comment>
			<para>Permits the writing system of the data to be specified globally for the source. If NULL, the default writing system for the context will be used.</para>
		  </comment>
		</basic>
		<rel num="2" id="NoteType" card="atomic" sig="CmAnnotationDefn"/>
	  </props>
	</class>
	<class num="14" id="ScrImportP6Project" abstract="false" abbr="sipp" base="ScrImportSource" depth="1">
	  <comment>
		<para>Variant of ImportSource used to designate a Paratext 6 project.</para>
	  </comment>
	  <props>
		<basic num="1" id="ParatextID" sig="Unicode">
		  <comment>
			<para>The Paratext ID number for the Paratext project.</para>
		  </comment>
		</basic>
	  </props>
	</class>
	<class num="15" id="ScrImportSFFiles" abstract="false" abbr="sisf" base="ScrImportSource" depth="1">
	  <comment>
		<para>Variant of ScrImportSource used to designate a list of Standard Format files.</para>
	  </comment>
	  <props>
		<basic num="1" id="FileFormat" sig="Integer">
		  <comment>
			<para>Enumeration, may be used to designate the format variation of the standard format files in this source (Paratext 5, USFM, etc.) so that import can be tailored to the format.</para>
		  </comment>
		</basic>
		<owning num="2" id="Files" card="col" sig="CmFile">
		  <comment>
			<para>The files that this source comprises. Currently (Dec 2005) plan to only set the OriginalPath in the CmFile.</para>
		  </comment>
		</owning>
	  </props>
	</class>
	<class num="16" id="ScrMarkerMapping" abstract="false" abbr="scmm" base="CmObject" depth="0">
	  <comment>
		<para>Settings for mapping between the external data's delimiting markers and the internal data.</para>
	  </comment>
	  <props>
		<basic num="1" id="BeginMarker" sig="Unicode">
		  <comment>
			<para>Marker used for opening delimiter of a data run.</para>
		  </comment>
		</basic>
		<basic num="2" id="EndMarker" sig="Unicode">
		  <comment>
			<para>Marker used for closing delimiter of a data run.</para>
		  </comment>
		</basic>
		<basic num="3" id="Excluded" sig="Boolean">
		  <comment>
			<para>If true, exclude this delimited data from being imported.</para>
		  </comment>
		</basic>
		<basic num="4" id="Target" sig="Integer">
		  <comment>
			<para>Enumeration that designates whether the mapping is to a style (text in the main data stream with this style) or to a metadata property and if to a property, which property. </para>
			<para>0 - maps to a style</para>
			<para>1 - maps to a Figure</para>
			<para>2 - maps to a Chapter Label</para>
			<para>3 - maps to Title Short</para>
			<para>other values TBD, not a closed enumeration.</para>
		  </comment>
		</basic>
		<basic num="5" id="Domain" sig="Integer">
		  <comment>
			<para>Designates the internal destination stream or sub-stream for the data. The integer is a bit-slice composite of an internal enumeration:</para>
			<para>h0000 - unknown domain</para>
			<para>h0001 - scripture domain</para>
			<para>h0002 - back translation domain</para>
			<para>h0004 - notes domain</para>
			<para>h0008 - footnote domain</para>
		  </comment>
		</basic>
		<basic num="6" id="WritingSystem" sig="Unicode">
		  <comment>
			<para>Permits the writing system of the data to be specified, if it is not based on context and if it is different than the global setting.</para>
		  </comment>
		</basic>
		<rel num="10" id="Style" card="atomic" sig="StStyle">
		  <comment>
			<para>Style to apply to data in an internal text stream. Ignored of Target is &lt;&gt; 0.</para>
		  </comment>
		</rel>
		<rel num="11" id="NoteType" card="atomic" sig="CmAnnotationDefn"/>
	  </props>
	</class>
	<class num="17" id="ScrBookAnnotations" abstract="false" abbr="scba" base="CmObject" depth="0">
	  <comment>
		<para>Contains annotations about one book of Scripture. Scripture annotations are stored book-by-book to make for faster access and filtering. These annotations are only for consultant notes, scripture notes and other content that discusses the scripture content. At present (Jan/2006), we have not decided where to put the annotations that will be generated by the checking tools.</para>
	  </comment>
	  <props>
		<owning num="2" id="Notes" card="seq" sig="ScrScriptureNote">
		  <comment>
			<para>Scripture notes for this book of Scripture. These annotations include consultant notes, translator notes and also "error" annotations generated by checking tools.</para>
		  </comment>
		</owning>
		<owning num="3" id="ChkHistRecs" card="col" sig="ScrCheckRun">
		  <comment>
			<para>Records the date and results of the latest run of each check</para>
		  </comment>
		</owning>
	  </props>
	</class>
	<class num="18" id="ScrScriptureNote" abstract="false" abbr="scsn" base="CmBaseAnnotation" depth="2">
	  <comment>
		<para>A general annotation for Scripture, derived from CmBaseAnnotation. Has fields (owned StJournalText objects) widely used for annotating Scripture, e.g., translator notes, consultant notes.</para>
	  </comment>
	  <props>
		<basic num="1" id="ResolutionStatus" sig="Integer">
		  <comment>
			<para>Place to indicate a status for whether and how the issue which the note concerns has been resolved. This is an open for enumeration for internal use whose meaning can change depending on the annotation type.</para>
		  </comment>
		</basic>
		<rel num="2" id="Categories" card="seq" sig="CmPossibility">
		  <comment>
			<para>Place to indicate zero to many standard categories to which the issue discussed in the note might belong. USB and CONNOT categories will be supplied on a factory installed list. This is an open (user modifiable) list.</para>
		  </comment>
		</rel>
		<owning num="3" id="Quote" card="atomic" sig="StJournalText">
		  <comment>
			<para>Quotation from the scripture text to indicate the topic of the note. May be in an analysis language, a vernacular language or both.</para>
		  </comment>
		</owning>
		<owning num="4" id="Discussion" card="atomic" sig="StJournalText">
		  <comment>
			<para>The core contents of the note, the reviewer’s discussion (explanation) of the translation or interpretation issue. Not to be confused with the discussion between users in response to the note which is contained in the Responses collection.</para>
		  </comment>
		</owning>
		<owning num="5" id="Recommendation" card="atomic" sig="StJournalText">
		  <comment>
			<para>The reviewer's summary recommendation concerning the issue. For consultant notes, may contain a suggested rendering, test questions to ask the translation team, or other specific course of action recommended.</para>
		  </comment>
		</owning>
		<owning num="6" id="Resolution" card="atomic" sig="StJournalText">
		  <comment>
			<para>The reviewer's description of how the issue raised in the note was resolved. Used in conjunction with the ResolutionStatus attribute when details are needed.</para>
		  </comment>
		</owning>
		<owning num="7" id="Responses" card="seq" sig="StJournalText">
		  <comment>
			<para>Place to record discussion between the stakeholders in response to the note. In consultant notes, a two-way interchange between the consultant and consultee.</para>
		  </comment>
		</owning>
		<basic num="8" id="DateResolved" sig="Time">
		  <comment>
			<para>Date that this scripture note was changed to the resolved status.</para>
		  </comment>
		</basic>
	  </props>
	</class>
	<class num="19" id="ScrCheckRun" abstract="false" abbr="sccr" base="CmObject" depth="0">
	  <comment>
		<para>Records the date and results of a run of a check.</para>
	  </comment>
	  <props>
		<basic num="1" id="CheckId" sig="Guid">
		  <comment>
			<para>A GUID uniquely identifying the check.</para>
		  </comment>
		</basic>
		<basic num="2" id="RunDate" sig="Time">
		  <comment>
			<para>Date and time the check was completed.</para>
		  </comment>
		</basic>
		<basic num="3" id="Result" sig="Integer">
		  <comment>
			<para>Result of the check. An integer representing an enumeration (0 - No inconsistencies found; 1 - Only ignored inconsistencies found; 2 - Unignored inconsistencies found).</para>
		  </comment>
		</basic>
	  </props>
	</class>
	<class num="20" id="ScrTxtPara" abstract="false" abbr="scrpar" base="StTxtPara" depth="2" generateBasicCreateMethod="false">
	  <comment>
		<para>Special paragraphs that are owned by Scripture</para>
	  </comment>
	  <props/>
	</class>
	<class num="21" id="ScrFootnote" abstract="false" abbr="scrfn" base="StFootnote" depth="2">
	  <comment>
		<para>Special footnotes that are owned by Scripture</para>
	  </comment>
	  <props>
		<rel num="1" id="ParaContainingOrc" card="atomic" sig="ScrTxtPara">
		  <comment>
			<para>The Scripture paragraph that contains the ORC for this footnote.</para>
		  </comment>
		</rel>
	  </props>
	</class>
  </CellarModule>
  <CellarModule id="Notebk" num="4">
	<class num="1" id="RnResearchNbk" abstract="false" abbr="rnb" base="CmMajorObject" depth="1" singleton="true">
	  <comment>
		<para>The ResearchNotebook is the major containing object for the various records that are stored in the notebook.</para>
		<para>Renamed from RnResearchNotebook for the Firebird Port.</para>
	  </comment>
	  <props>
		<owning num="1" id="Records" card="col" sig="RnGenericRec">
		  <comment>
			<para>A collection containing all of the top-level records in the notebook. (Keep in mind that records can contain records, so that this attribute only contains the top-level records.) This is the main content attribute of the notebook.</para>
		  </comment>
		</owning>
		<owning num="2" id="Reminders" card="col" sig="Reminder">
		  <comment>
			<para>At a global level, the user can use this attribute to view all of the reminders that have been made within the individual records. (The view will presumably permit ordering (and/or sorting) and filtering of these reminders, in support of creating printouts that can help guide further work or elicitation.)</para>
		  </comment>
		</owning>
		<owning num="3" id="RecTypes" card="atomic" sig="CmPossibilityList">
		  <comment>
			<para>A list of record types that the user can modify. Types included by default are: Performance, Almanac, Conversation, Observation, LiteratureSummary, Analysis.</para>
		  </comment>
		</owning>
		<owning num="4" id="CrossReferences" card="col" sig="CrossReference">
		  <comment>
			<para>CrossReference objects that capture crossReferences between two RnGenericRecords are owned here by the ResearchNotebook.</para>
		  </comment>
		</owning>
	  </props>
	</class>
	<class num="4" id="RnGenericRec" abstract="false" abbr="genr" base="CmObject" depth="0">
	  <comment>
		<para>This is a class that encapsulates basic, shared behavior for Event (observation etc.) and Analysis records</para>
		<para>Renamed from RnGenericRecord for the Firebird Port.</para>
	  </comment>
	  <props>
		<basic num="1" id="Title" sig="String">
		  <comment>
			<para>A caption or title for the record, such as "Emilio and Maria's Wedding". </para>
		  </comment>
		</basic>
		<owning num="2" id="VersionHistory" card="atomic" sig="StText">
		  <comment>
			<para>A collection of versions that the record has gone through. This includes an archival of previous versions of the actual records.</para>
		  </comment>
		</owning>
		<rel num="3" id="Reminders" card="col" sig="Reminder">
		  <comment>
			<para>A place where the user can record reminders for further research, such as further editing to do to the record, or additional types of data to seek, or whatever comes to mind.</para>
		  </comment>
		</rel>
		<rel num="4" id="Researchers" card="col" sig="CmPerson">
		  <comment>
			<para>Tthe persons who obtained, entered, or analyzed the data. If more than one person was involved, then all researchers can be cited here.</para>
		  </comment>
		</rel>
		<rel num="5" id="Confidence" card="atomic" sig="CmPossibility">
		  <comment>
			<para>An indication of how confident the researcher is about the data in this record. Example values high, medium, low, uncertain.</para>
		  </comment>
		</rel>
		<rel num="6" id="Restrictions" card="col" sig="CmPossibility">
		  <comment>
			<para>Any restrictions that might exist for this data.</para>
		  </comment>
		</rel>
		<rel num="7" id="AnthroCodes" card="col" sig="CmAnthroItem">
		  <comment>
			<para>OcmCodes - User applies OCM tags to this particular record.April 5, 2001 - The following documentation needs to be updated.This is where the user applies tagging at the scope of the entire record. Tags will be to such lists as the FRAME (the modified Outline of Cultural Materials), a grammar outline, and numerous other outlines that will be included with the system. After doing this tagging, the user will be able to quickly find all records that pertain to a particular topic. (In the user interface, we will provide mechanisms to facilitate fast tagging, including choosing which outline to tag from.)</para>
		  </comment>
		</rel>
		<rel num="8" id="PhraseTags" card="col" sig="CmPossibility">
		  <comment>
			<para>The Tags attribute is used for explicit tagging by the end-user, where he indicates that a given tag applies to the entire record. The PhraseTags attribute by contrast is a behind-the-scenes tag. When the user tags a word or phrase within a description, the editing mechanism will add that tag to this attribute. The purpose is to provide a means for fast searching. The user can do a quick back-reference search to arrive at the appropriate records, and then do a text search to find the actual tagged phrase. In this manner we avoid having to do a sequential search through every record in the notebook.</para>
		  </comment>
		</rel>
		<owning num="9" id="SubRecords" card="seq" sig="RnGenericRec">
		  <comment>
			<para>A collection of lower-level records. This permits a hierarchical grouping of records (e.g., all of the records dealing with Emilio and Maria's Wedding.) By placing this attribute at the RnGenericRecord level, we are making the claim that any type of record can have subrecords. Thus, for example, a Formal Interview might include some Observations that happened during the interview; a Performance Record might include several formal interviews about the performance; a Cartographic Record might include Reports on Conversations that helped in creating the map.</para>
		  </comment>
		</owning>
		<basic num="10" id="DateCreated" sig="Time">
		  <comment>
			<para>The date and time that the record is created.</para>
		  </comment>
		</basic>
		<basic num="11" id="DateModified" sig="Time">
		  <comment>
			<para>The date and time that the record is last modified.</para>
		  </comment>
		</basic>
		<rel num="12" id="CrossReferences" card="col" sig="CrossReference">
		  <comment>
			<para>A RnGenericRecord can refer to one or more CrossReference objects. For version 1 of Research Notebook, CrossReference objects will have two backreferences representing a bi-directional cross-reference.</para>
		  </comment>
		</rel>
		<owning num="13" id="ExternalMaterials" card="atomic" sig="StText">
		  <comment>
			<para>A listing of any external sources, such as tape or video records, pictures in a scrapbook, etc.</para>
		  </comment>
		</owning>
		<owning num="14" id="FurtherQuestions" card="atomic" sig="StText">
		  <comment>
			<para>Questions that have arisen as a result of trying to prove a hypothesis or when examining an event record. These may be used later in elicitation sessions or become the bases of new hypotheses.</para>
		  </comment>
		</owning>
		<rel num="15" id="SeeAlso" card="col" sig="RnGenericRec">
		  <comment>
			<para>See Also cross-references for Events or Analyses</para>
		  </comment>
		</rel>
		<basic num="16" id="DateOfEvent" sig="GenDate">
		  <comment>
			<para>The date of the event.</para>
		  </comment>
		</basic>
		<rel num="17" id="CounterEvidence" card="seq" sig="RnGenericRec">
		  <comment>
			<para>Data records which refute the hypothesis.</para>
		  </comment>
		</rel>
		<rel num="18" id="Status" card="atomic" sig="CmPossibility">
		  <comment>
			<para>An indication of the current status of the record. Included default possibilities include: Confirmed, Disproved, Pending</para>
		  </comment>
		</rel>
		<rel num="19" id="SupersededBy" card="col" sig="RnGenericRec">
		  <comment>
			<para>A hypothesis can be superceeded by another hypothesis; this attribute refers to that superceeding hypothesis.</para>
		  </comment>
		</rel>
		<rel num="20" id="SupportingEvidence" card="seq" sig="RnGenericRec">
		  <comment>
			<para>Data records which support the hypothesis.</para>
		  </comment>
		</rel>
		<owning num="21" id="Conclusions" card="atomic" sig="StText">
		  <comment>
			<para>A summary of the results of the research.</para>
		  </comment>
		</owning>
		<owning num="22" id="Hypothesis" card="atomic" sig="StText">
		  <comment>
			<para>A statement of the hypothesis.</para>
		  </comment>
		</owning>
		<owning num="23" id="ResearchPlan" card="atomic" sig="StText">
		  <comment>
			<para>A plan for researching the hypothesis. Eventually we will tie this into project management; for now we just supply a text description.</para>
		  </comment>
		</owning>
		<rel num="24" id="Locations" card="col" sig="CmLocation">
		  <comment>
			<para>A list of locations in which the event occurred.</para>
		  </comment>
		</rel>
		<rel num="25" id="Sources" card="col" sig="CmPerson">
		  <comment>
			<para>The person(s) who reported the event to the researcher.</para>
		  </comment>
		</rel>
		<rel num="26" id="TimeOfEvent" card="col" sig="CmPossibility">
		  <comment>
			<para>The time that the event occurred. The types of items in the list here can be vernacular words that capture how the culture captures different times during the day.</para>
		  </comment>
		</rel>
		<rel num="27" id="Type" card="atomic" sig="CmPossibility">
		  <comment>
			<para>The type of event. Included possibilities include: Performance, Almanac, Conversation, Observation, Literature Summary, Analysis.</para>
		  </comment>
		</rel>
		<owning num="29" id="Description" card="atomic" sig="StText">
		  <comment>
			<para>The content of the event.</para>
		  </comment>
		</owning>
		<owning num="30" id="Participants" card="col" sig="RnRoledPartic">
		  <comment>
			<para>A list of roles involved in the event and the participants who fill those roles. The user can specify participants directly in which case their role is assigned as unspecified.</para>
		  </comment>
		</owning>
		<owning num="31" id="PersonalNotes" card="atomic" sig="StText">
		  <comment>
			<para>Notes of a personal, perhaps non-publishable nature. You know ... personal frustrations, swear words and the like that you want to hide when your administrator checks your work.</para>
		  </comment>
		</owning>
		<owning num="32" id="Discussion" card="atomic" sig="StText">
		  <comment>
			<para>Any pertinent discussion relating to the hypothesis.</para>
		  </comment>
		</owning>
		<rel num="33" id="Text" card="atomic" sig="Text">
		  <comment>
			<para>A text (suitable for analysis in the Words/Texts tool) that is associated with this record. For example, the record may be a description of how it was obtained.</para>
		  </comment>
		</rel>
	  </props>
	</class>
	<class num="7" id="Reminder" abstract="false" abbr="rem" base="CmObject" depth="0">
	  <comment>
		<para>This class provides a means for the user to indicate areas where he wants to do further research. He can then look at a list of all of the Reminders within a notebook, and order his research to address these topics. Eventually, we will probably expand this class to include an indication of priority, and perhaps other fields. But this begins to cross the line into the Project Management software we wish to design and develop, so at this point we are going to keep it relatively simple.</para>
	  </comment>
	  <props>
		<basic num="1" id="Description" sig="String">
		  <comment>
			<para>The nature of the reminder, e.g., a question to get answered, or a note about some work that should be done. </para>
		  </comment>
		</basic>
		<basic num="2" id="Date" sig="GenDate">
		  <comment>
			<para>A date which the user can set to be reminded to do something or check something. </para>
		  </comment>
		</basic>
	  </props>
	</class>
	<class num="10" id="RnRoledPartic" abstract="false" abbr="rps" base="CmObject" depth="0">
	  <comment>
		<para>Captures participants and their roles in a recorded event.</para>
		<para>Renamed from RnRoledParticipants for the Firebird Port.</para>
	  </comment>
	  <props>
		<rel num="1" id="Participants" card="col" sig="CmPerson">
		  <comment>
			<para>A list of people (or one person) involved in the event in the role specified below.</para>
		  </comment>
		</rel>
		<rel num="2" id="Role" card="atomic" sig="CmPossibility">
		  <comment>
			<para>The role of the above participant(s). The role may be set to "unspecified."</para>
		  </comment>
		</rel>
	  </props>
	</class>
  </CellarModule>
  <CellarModule id="Ling" num="5">
	<class num="1" id="MoStemMsa" abstract="false" abbr="smsa" base="MoMorphSynAnalysis" depth="1">
	  <comment>
		<para>This class is for stems or roots. It is also used in MoBinaryCompoundRules to specify the morphosyntactic properties required of the daughters, and by MoExocentricCompound to specify the morphosyntactic properties of its output.</para>
	  </comment>
	  <props>
		<owning num="1" id="MsFeatures" card="atomic" sig="FsFeatStruc">
		  <comment>
			<para>gives any morphosyntactic features belonging to the stem in addition to those specified by PartOfSpeech.InherentFeatureValues.</para>
			<para>In most cases, there will be none, but this attribute may be useful for exceptional words (such as the pluralia tantum words pants and scissors, which are grammatically plural even though the default for English nouns is singular). The features are restricted to those in vAllPossibleFeatures of my PartOfSpeech.</para>
		  </comment>
		</owning>
		<rel num="2" id="PartOfSpeech" card="atomic" sig="PartOfSpeech">
		  <comment>
			<para>Most users will be more familiar with the notion of PartOfSpeech or morphosyntactic category than the notion of the object MorphoSyntacticInformation. This attribute, PartOfSpeech, stores the reference to the PartOfSpeech.</para>
		  </comment>
		</rel>
		<rel num="3" id="InflectionClass" card="atomic" sig="MoInflClass">
		  <comment>
			<para>refers to an MoInflectionClass (i.e. a conjugation or declension class). If none is listed, PartOfSpeech.vDefaultInflectionClass is used. If there is no vDefaultInflectionClass, then there are presumably no inflection classes (since the default value for vDefaultInflectionClass is the first inflection class of the paradigm). The assumption here is that inflection class membership is essentially an arbitrary label, i.e. that the inflection class membership of a stem cannot and should not be defined by a set of stem allomorphs or lists of 'principal parts' (see discussion in Carstairs-McCarthy 1998b: 332-334).</para>
		  </comment>
		</rel>
		<rel num="5" id="Stratum" card="atomic" sig="MoStratum">
		  <comment>
			<para>refers to the MoStratum to which this MoMorphoSyntaxAnalysis object belongs.</para>
			<para>In an earlier version of this document, this attr belonged to MoForm. But that implied that one allomorph might belong to one stratum, and another allomorph to another stratum, which seems wrong. It is here, rather than on the superclass, because MoInflectionalAffixMsas do not need to "know" their stratum (their stratum is specified by the MoInflAffixTemplate in which they appear). (The other subclass of MoMorphoSyntaxAnalysis which has this attr is MoDerivationalAffixMsa.)</para>
		  </comment>
		</rel>
		<rel num="6" id="ProdRestrict" card="col" sig="CmPossibility">
		  <comment>
			<para>Refers to a collection of CmPossibility, giving any exceptional properties of the stem that relate to restricting the productivity of affixes. (Other terms for this are 'exception features,' 'rule features' and 'ad hoc features'.) Usually these represent restrictions which are shared among a set of more than two morphemes (unlike AMPLE's 'ad hoc pairs', which concern a pair of morphemes). An example from English is the feature [+Latinate], marking that part of the English vocabulary which is etymologically derived from Latin, and which has certain synchronic properties. For example, the suffix -ity attaches only to [+Latinate] stems (Aronoff 1976: 51): felicity, vivacity, *widity, *strongity The similar suffix -ness, on the other hand, attaches to more or less all adjectives regardless of this feature. Similar restrictions are apparently found in other languages which have undergone substantial borrowing, e.g. Mohawk and Dutch are said to have restrictions which depend on whether or not stems were borrowed from French. Maybe there are other sources of such restrictions as well. These restrictions cannot be handled by inflection classes. The reason is that inflection classes and exception features are likely to be cross-cutting distinctions. Another sort of restriction for which exception features have sometimes been used, is for certain restricted (morpho-)phonological alternations, such as the Velar Softening rule of English (Chomsky and Halle 1968; Aronoff 1976: 51). However, this use is sometimes complicated by restrictions on adjacency, which cannot be easily modeled. An apparent alternative to exception features would be morphosyntactic features. However, exception features are (by definition) invisible to the syntax, and the use of morphosyntactic features for this purpose could incorrectly prevent unification of features in syntax, e.g. if we build an NP consisting of a [+Latinate] noun and an [-Latinate] determiner. See also MoDerivationalAffixMsa.FromProductivityRestrictions. Do exception features percolate? There is some inconclusive discussion of this in Aronoff 1976: 52. Note that the answer to this will not directly affect the domain model, only the parser and generator (unless we decide to leave it up to the user, and put a toggle somewhere). See also note under MoDerivationalAffixMsa.</para>
			<para>Changed from ProductivityRestrictions.</para>
		  </comment>
		</rel>
		<rel num="7" id="FromPartsOfSpeech" card="col" sig="PartOfSpeech">
		  <comment>
			<para>The FromPartsOfSpeech lists the categories (POSes) of words that this clitic may attach to. It can delimit a subset of categories if need be or it can be empty.</para>
		  </comment>
		</rel>
		<rel num="8" id="Slots" card="col" sig="MoInflAffixSlot">
		  <comment>
			<para>The Slots property applies only to clitics and refers to the inflectional affix slots in affix templates.</para>
		  </comment>
		</rel>
	  </props>
	</class>
	<class num="2" id="LexEntry" abstract="false" abbr="ent" base="CmObject" depth="0" owner="none">
	  <comment>
		<para>This class describes the attributes common to LexMinorEntry, LexMajorEntry and their subclasses.Ken, I added the virtual lexicalForm but I think that we need to add this as an owning attribute.</para>
	  </comment>
	  <props>
		<basic num="1" id="HomographNumber" sig="Integer" min="0" max="255"/>
		<basic num="3" id="CitationForm" sig="MultiUnicode">
		  <comment>
			<para>If this is missing, then this defaults to the lexicalForm but the user has the option of specifying a real citation form especially useful for bound roots.</para>
		  </comment>
		</basic>
		<basic num="5" id="DateCreated" sig="Time"/>
		<basic num="6" id="DateModified" sig="Time"/>
		<owning num="9" id="MorphoSyntaxAnalyses" card="col" sig="MoMorphSynAnalysis"/>
		<owning num="11" id="Senses" card="seq" sig="LexSense">
		  <comment>
			<para>I am not currently sure whether senses belong on minor entries or not but we did allow this in LinguaLinks so I will leave it here for now for compatibility's sake.</para>
		  </comment>
		</owning>
		<basic num="12" id="Bibliography" sig="MultiString">
		  <comment>
			<para>Bibliographic information</para>
		  </comment>
		</basic>
		<owning num="13" id="Etymology" card="seq" sig="LexEtymology">
		  <comment>
			<para>Each entry may have multiple etymology specifications.</para>
		  </comment>
		</owning>
		<basic num="14" id="Restrictions" sig="MultiString">
		  <comment>
			<para>Only certain people can use the entry under certain circumstances</para>
		  </comment>
		</basic>
		<basic num="17" id="SummaryDefinition" sig="MultiString">
		  <comment>
			<para>This is a short definition at an entry level. (It used to be on LexMajorEntry.) </para>
		  </comment>
		</basic>
		<basic num="18" id="LiteralMeaning" sig="MultiString">
		  <comment>
			<para>This field is here for ease of use for the user. However, if the user fills out the components on the MSA of the subentry, the literal meaning can be derived. If Literal Meaning is empty and the components are filled in, the derived literal meaning should be displayed as virtual (in italics perhaps?) (It used to be on LexSubentry.)</para>
		  </comment>
		</basic>
		<rel num="19" id="MainEntriesOrSenses" card="seq" sig="CmObject">
		  <comment>
			<para>If a user has specified Morphology, then FW should by default set a link to the entry that has a morph type of root. In the case of two or more roots, FW makes an arbitrary decision. Like other parts of the WW system, default choices should be indicated to the user so they can review them. In the majority of cases for subentry-like entries this will be only one entry (establishment points to establish) but with the possibility of more for entries that have more than one root in them (blackboard may point to board and black). For inflected forms, there will ALWAYS be only one entry pointed to (men points to man). (This used to be on LexSubentry and MainEntryOrSense on LexMinorEntry.) Subentries can be "subs" of either a major entry, another subentry, a minor entry (very rare) or a particular sense of any of the above. In this latter case, common in Philippine and Indonesian lexicons, the subentry usually appears under the sense of the entry.</para>
		  </comment>
		</rel>
		<basic num="25" id="Comment" sig="MultiString">
		  <comment>
			<para>Free text field for notes about environment of a variant or any other note. (This used to be on LexVariant and LexMinorEntry.)</para>
		  </comment>
		</basic>
		<basic num="26" id="DoNotUseForParsing" sig="Boolean">
		  <comment>
			<para>The user may initially add entries not knowing if they are highly regular/predictable. Once discovering that an entry is "non-lexical", the user may still want to retain for example sentences, conjugation charts, etc. This boolean specifies that the parser is not to use the morphs or MSA info in its parsing. Default = False.</para>
		  </comment>
		</basic>
		<rel num="27" id="DoNotShowMainEntryIn" card="col" sig="CmPossibility">
		  <comment>
			<para>This property lists publications in which this main entry should not appear. Currently the hiding (and consequent adjusting of homograph numbers etc) only takes place in Dictionary view.</para>
		  </comment>
		</rel>
		<owning num="29" id="LexemeForm" card="atomic" sig="MoForm">
		  <comment>
			<para>The lexeme form is the form of the entry that is normally used by linguists in interlinear text. The lexeme form is either the default allomorph for this lexEntry (e.g. French 'march' as opposed to citation form 'marcher') or the abstract underlying representation of it. (e.g. -[C][V]^2) When it is an abstract representation, the IsAbstract property is set. The lexeme form is equivalent to the base form in LinguaLinks or the \lx field in MDF files.</para>
		  </comment>
		</owning>
		<owning num="30" id="AlternateForms" card="seq" sig="MoForm">
		  <comment>
			<para>This holds alternate forms, or allomorphs, in addition to the lexeme form. The lexeme form is also an allomorph if it is not abstract. These forms along with the lexeme form (when not abstract) are used by the parser.</para>
		  </comment>
		</owning>
		<owning num="31" id="Pronunciations" card="seq" sig="LexPronunciation">
		  <comment>
			<para>We may need more than one pronunciation per entry. For example either/neither have two different pronunciations. Some people may want to order these based on frequency of use, so it is a sequence instead of a collection.</para>
		  </comment>
		</owning>
		<basic num="32" id="ImportResidue" sig="String">
		  <comment>
			<para> A place where we can store standard format markers that are not processed in any other way.</para>
		  </comment>
		</basic>
		<basic num="33" id="LiftResidue" sig="Unicode">
		  <comment>
			<para>Stores XML data that's not part of our model.</para>
		  </comment>
		</basic>
		<owning num="34" id="EntryRefs" card="seq" sig="LexEntryRef">
		  <comment>
			<para>This property is empty for main entries. For variant and complex entries, one or more LexEntryRef is used to point to the major entries. One variant entry could apply to more than one main entry, so each one could have a separate LexEntryRef. It’s possible for an entry to be a complex entry as well as a variant. This could be represented by one or more LexEntryRefs. Some may want to order multiple entries in a particular way, so we have a sequence instead of a collection.</para>
		  </comment>
		</owning>
		<rel num="35" id="DoNotPublishIn" card="col" sig="CmPossibility">
		  <comment>
			<para>This property lists publications in which this entry should not appear, either as a main entry or as any kind of link target. Currently the hiding (and consequent adjusting of homograph numbers etc) only takes place in Dictionary view.</para>
		  </comment>
		</rel>
		<rel num="36" id="DialectLabels" card="seq" sig="CmPossibility">
		  <comment>
			<para>This property lists dialects in which this entry is used.</para>
		  </comment>
		</rel>
	  </props>
	</class>
	<class num="3" id="ConstChartRow" abbr="ccr" abstract="false" base="CmObject" depth="0">
	  <props>
		<basic num="1" id="Notes" sig="String"/>
		<basic num="2" id="ClauseType" sig="Integer">
		  <notes>
			<para>This is an enum with these values: Normal, Dependent, Song, Speech</para>
		  </notes>
		</basic>
		<basic num="3" id="EndParagraph" sig="Boolean"/>
		<basic num="4" id="EndSentence" sig="Boolean"/>
		<basic num="5" id="StartDependentClauseGroup" sig="Boolean"/>
		<basic num="6" id="EndDependentClauseGroup" sig="Boolean"/>
		<owning num="7" id="Cells" sig="ConstituentChartCellPart" card="seq"/>
		<basic num="8" id="Label" sig="String"/>
	  </props>
	</class>
	<class num="4" id="LexExampleSentence" abstract="false" abbr="exsn" base="CmObject" depth="0">
	  <comment>
		<para>This provides several additional attributes that are needed for example sentences in a lexical database.</para>
	  </comment>
	  <props>
		<basic num="1" id="Example" sig="MultiString">
		  <comment>
			<para>This multilingual attribute holds the vernacular example sentence. It is multilingual to allow multiple encodings in the same language (e.g., Thai, Laotian, and Vietnamese). It is multiString rather than multiUnicode to allow formatting - for example, applying bold to the word associated with the LexEntry.</para>
		  </comment>
		</basic>
		<basic num="2" id="Reference" sig="String"/>
		<owning num="3" id="Translations" card="col" sig="CmTranslation"/>
		<basic num="4" id="LiftResidue" sig="Unicode"/>
		<rel num="5" id="DoNotPublishIn" card="col" sig="CmPossibility">
		  <comment>
			<para>This property lists publications in which this example should not appear.</para>
		  </comment>
		</rel>
	  </props>
	</class>
	<class num="5" id="LexDb" abstract="false" abbr="ldb" base="CmMajorObject" depth="1" singleton="true">
	  <comment>
		<para>This is the main class for the lexical database. See the LexicalDatabases domain documentation for an overview describing general concepts and external connections. Most of the internal structure is described in subdomains of this same reference.</para>
		<para>Renamed from LexicalDatabase for the port to Firebird.</para>
	  </comment>
	  <props>
		<owning num="2" id="Appendixes" card="col" sig="LexAppendix"/>
		<owning num="5" id="SenseTypes" card="atomic" sig="CmPossibilityList"/>
		<owning num="6" id="UsageTypes" card="atomic" sig="CmPossibilityList"/>
		<owning num="7" id="DomainTypes" card="atomic" sig="CmPossibilityList"/>
		<owning num="8" id="MorphTypes" card="atomic" sig="CmPossibilityList"/>
		<rel num="10" id="LexicalFormIndex" card="col" sig="LexEntry"/>
		<rel num="11" id="AllomorphIndex" card="col" sig="MoForm"/>
		<owning num="12" id="Introduction" card="atomic" sig="StText"/>
		<basic num="13" id="IsHeadwordCitationForm" sig="Boolean">
		  <comment>
			<para>Used for flags to determine which form to use for headword, etc.</para>
		  </comment>
		</basic>
		<basic num="14" id="IsBodyInSeparateSubentry" sig="Boolean"/>
		<owning num="17" id="ReversalIndexes" card="col" sig="ReversalIndex">
		  <comment>
			<para>Ken Zook: We are pretty well beyond the point where we'll ever allow multiple language projects in a database, so I think it's time we make these indexes owned. Since they are really part of the lexical database, I'm recommending they be owned by the lexical database.</para>
		  </comment>
		</owning>
		<owning num="19" id="References" card="atomic" sig="CmPossibilityList">
		  <comment>
			<para>This holds the possibility list that holds LexRefType items which own the actual references.</para>
		  </comment>
		</owning>
		<owning num="21" id="Resources" card="col" sig="CmResource">
		  <comment>
			<para>The named external resources (e.g. xml files) used by FLEX and their version numbers.</para>
		  </comment>
		</owning>
		<owning num="22" id="VariantEntryTypes" card="atomic" sig="CmPossibilityList">
		  <comment>
			<para>This Variant Entry Types list is used to classify a LexEntryRef via VariantEntryTypes. ItemClsid should be set to LexEntryType, IsSorted to true, and Depth to 127. The list is hierarchical with the top level being the type of variant (e.g., dialectal) and subitems being the conditions (e.g., British English, American English) for that type of variant. Normally the user will set this property to a subitem, although a top level item could be used if the user does not want to specify the condition. The user is free to provide additional nesting if useful. All items in the list will be LexEntryType, so the user will need to specify an appropriate Abbreviation and ReverseAbbr for each item in the list. This gives greater control to the user than having the program try to piece together information from a hierarchy of LexEntryTypes. The Abbreviation is used when displaying the main entry from the minor entry (e.g., Brit. dial. of color). The ReverseAbbr is used when displaying the minor entry from the main entry (e.g., Brit. dial. colour). Entries using this list will be displayed as minor entries in the dictionary; usually following the main entry headword and will typically produce a separate minor entry in the dictionary referring to the main entry. The initial list may have:</para>
			<para>Dialectal Variant</para>
			<para>    British</para>
			<para>    American</para>
			<para>Free Variant</para>
			<para>Inflectional Variant</para>
			<para>    Singular</para>
			<para>    Plural</para>
			<para>    First Person Singular (1SG)</para>
			<para>    Third Person Singular Present (3SG.PRES)</para>
			<para>Location</para>
			<para>    New York</para>
			<para>    Los Angeles</para>
			<para>Register</para>
			<para>    Formal</para>
			<para>    Informal</para>
			<para>Sociolect</para>
			<para>    Upper Class</para>
			<para>    Lower Class</para>
			<para>Spelling Variant</para>
		  </comment>
		</owning>
		<owning num="23" id="ComplexEntryTypes" card="atomic" sig="CmPossibilityList">
		  <comment>
			<para>This Complex Entry Types list is used to classify a LexEntryRef via the ComplexEntryTypes property. ItemClsid should be set to LexEntryType, IsSorted to true, and Depth to 127. The list will typically be flat, but the user is free to introduce a hierarchy if desirable. When entries use this list, they will be displayed as subentries in the dictionary. Entries using this list will be displayed as subentries in the dictionary; usually at the end of the major entry and will typically produce a separate major entry in the dictionary referring to the main entry. The display is dependent on whether a root-based or lexeme-based view of the dictionary is being printed. The initial list may have:</para>
			<para>Acronym</para>
			<para>Compound</para>
			<para>Contractions</para>
			<para>Derivation</para>
			<para>Idiom</para>
			<para>Phrasal Verb</para>
			<para>Saying</para>
		  </comment>
		</owning>
		<owning num="24" id="PublicationTypes" card="atomic" sig="CmPossibilityList">
		  <comment>
			<para>This list stores the types of publications that the user defines which may be referenced in various "DoNotPublishIn" properties. By default it contains just one item, "Main Dictionary".</para>
		  </comment>
		</owning>
		<owning num="25" id="ExtendedNoteTypes" card="atomic" sig="CmPossibilityList">
		  <comment>
			<para>This Extended Note Type list is used to classify a LexExtendedNote via the ExtendedNoteTypes property. ItemClsid should be set to CmPossibility, IsSorted to true, and Depth to 127. The list will typically be flat, but the user is free to introduce a hierarchy if desirable. The initial list may have:</para>
			<para>Cultural</para>
			<para>Grammar</para>
			<para>Semantic</para>
			<para>Collocation</para>
			<para>Discourse</para>
		  </comment>
		</owning>
		<owning num="26" id="Languages" card="atomic" sig="CmPossibilityList">
		  <comment>
			<para>This list stores the languages that the user defines which may be selected in the LexEtymology.LanguageRS field.</para>
		  </comment>
		</owning>
		<owning num="27" id="DialectLabels" card="atomic" sig="CmPossibilityList">
		  <comment>
			<para>This list stores the dialects that the user defines which may be assigned to any LexEntry or LexSense.</para>
		  </comment>
		</owning>
	  </props>
	</class>
	<class num="6" id="ConstituentChartCellPart" abbr="cccp" abstract="true" base="CmObject" depth="0">
	  <props>
		<rel num="1" id="Column" sig="CmPossibility" card="atomic">
		  <comment>
			<para>Specifically a column identifier.</para>
		  </comment>
		</rel>
		<basic num="2" id="MergesAfter" sig="Boolean"/>
		<basic num="3" id="MergesBefore" sig="Boolean"/>
	  </props>
	</class>
	<class num="7" id="ConstChartWordGroup" abbr="ccwg" abstract="false" base="ConstituentChartCellPart" depth="1">
	  <props>
		<rel num="1" id="BeginSegment" sig="Segment" card="atomic"/>
		<rel num="2" id="EndSegment" sig="Segment" card="atomic"/>
		<basic num="3" id="BeginAnalysisIndex" sig="Integer">
		  <comment>
			<para>Indicate the words that occur in the indicated cell of the chart.</para>
		  </comment>
		</basic>
		<basic num="4" id="EndAnalysisIndex" sig="Integer">
		  <comment>
			<para>Indicate the words that occur in the indicated cell of the chart.</para>
		  </comment>
		</basic>
	  </props>
	</class>
	<class num="8" id="ConstChartMovedTextMarker" abbr="ccmtm" abstract="false" base="ConstituentChartCellPart" depth="1">
	  <props>
		<rel num="1" id="WordGroup" sig="ConstChartWordGroup" card="atomic">
		  <comment>
			<para>The target ConstChartWordGroup is in the column that shows the actual position of the text, while the marker indicates where the “something was moved from here” marker should appear.</para>
		  </comment>
		</rel>
		<basic num="2" id="Preposed" sig="Boolean"/>
	  </props>
	</class>
	<class num="9" id="ConstChartClauseMarker" abbr="cccm" abstract="false" base="ConstituentChartCellPart" depth="1">
	  <props>
		<rel num="1" id="DependentClauses" sig="ConstChartRow" card="seq">
		  <comment>
			<para>Indicates that the specified rows are dependent clauses (or song or speech).</para>
		  </comment>
		</rel>
	  </props>
	</class>
	<class num="10" id="ConstChartTag" abbr="cct" abstract="false" base="ConstituentChartCellPart" depth="1">
	  <props>
		<rel num="1" id="Tag" sig="CmPossibility" card="atomic">
		  <comment>
			<para>If Tag is null, then this represents a User-entered marker indicating the User wants a special "missing" marker to show up in this cell highlighting that fact that nothing occurs in this cell (presumably because normally there would be something in this column).</para>
		  </comment>
		  <notes>
			<para>The CmPossibilities come from the list of chart tags. [Presentation note: currently a "missing" marker is displayed as "---".]</para>
		  </notes>
		</rel>
	  </props>
	</class>
	<class num="11" id="PunctuationForm" abbr="pf" abstract="false" base="CmObject" depth="0" owner="none">
	  <props>
		<basic num="1" id="Form" sig="String"/>
	  </props>
	</class>
	<class num="14" id="LexPronunciation" abstract="false" abbr="pron" base="CmObject" depth="0">
	  <props>
		<basic num="1" id="Form" sig="MultiUnicode">
		  <comment>
			<para>This is the pronunciation usually in an approximately phonemic encoding for purposes of showing up in the printed dictionary.The pronunciation can be represented with more than one encoding.</para>
		  </comment>
		</basic>
		<rel num="3" id="Location" card="atomic" sig="CmLocation">
		  <comment>
			<para>Some pronunciations can be related to specific areas, so this points to the location list.</para>
		  </comment>
		</rel>
		<owning num="4" id="MediaFiles" card="seq" sig="CmMedia">
		  <comment>
			<para>A pronunciation may have more than one media file to allow for a man's voice and a woman's voice, slight dialect differences, etc.</para>
		  </comment>
		</owning>
		<basic num="5" id="CVPattern" sig="String">
		  <comment>
			<para>This provides a place to store CV patterns of the pronunciation form. It defaults to the top analysis writing system, but being a string, it can be forced to some other writing system.</para>
		  </comment>
		</basic>
		<basic num="6" id="Tone" sig="String">
		  <comment>
			<para>This provides a place to store tone patterns of the pronunciation form. It defaults to the top analysis writing system, but being a string, it can be forced to some other writing system. Tone may be marked as HL, 12, etc.</para>
		  </comment>
		</basic>
		<basic num="7" id="LiftResidue" sig="Unicode"/>
		<rel num="8" id="DoNotPublishIn" card="col" sig="CmPossibility">
		  <comment>
			<para>This property lists publications in which this pronunciation should not appear.</para>
		  </comment>
		</rel>
	  </props>
	</class>
	<class num="16" id="LexSense" abstract="false" abbr="sens" base="CmObject" depth="0">
	  <props>
		<rel num="1" id="MorphoSyntaxAnalysis" card="atomic" sig="MoMorphSynAnalysis"/>
		<rel num="2" id="AnthroCodes" card="col" sig="CmAnthroItem"/>
		<owning num="3" id="Senses" card="seq" sig="LexSense"/>
		<rel num="4" id="Appendixes" card="col" sig="LexAppendix"/>
		<basic num="5" id="Definition" sig="MultiString">
		  <comment>
			<para>This is multiString to allow for embedding of one encoding within another and also to allow the user to manipulate formatting of different parts of the string.</para>
		  </comment>
		</basic>
		<rel num="6" id="DomainTypes" card="col" sig="CmPossibility"/>
		<owning num="7" id="Examples" card="seq" sig="LexExampleSentence"/>
		<basic num="8" id="Gloss" sig="MultiUnicode"/>
		<rel num="9" id="ReversalEntries" card="col" sig="ReversalIndexEntry"/>
		<basic num="11" id="ScientificName" sig="String"/>
		<rel num="12" id="SenseType" card="atomic" sig="CmPossibility"/>
		<rel num="13" id="ThesaurusItems" card="col" sig="CmPossibility"/>
		<rel num="14" id="UsageTypes" card="col" sig="CmPossibility"/>
		<basic num="15" id="AnthroNote" sig="MultiString"/>
		<basic num="16" id="Bibliography" sig="MultiString"/>
		<basic num="17" id="DiscourseNote" sig="MultiString"/>
		<basic num="18" id="EncyclopedicInfo" sig="MultiString"/>
		<basic num="19" id="GeneralNote" sig="MultiString"/>
		<basic num="20" id="GrammarNote" sig="MultiString"/>
		<basic num="21" id="PhonologyNote" sig="MultiString"/>
		<basic num="22" id="Restrictions" sig="MultiString"/>
		<basic num="23" id="SemanticsNote" sig="MultiString"/>
		<basic num="24" id="SocioLinguisticsNote" sig="MultiString"/>
		<basic num="25" id="Source" sig="String"/>
		<rel num="26" id="Status" card="atomic" sig="CmPossibility"/>
		<rel num="27" id="SemanticDomains" card="col" sig="CmSemanticDomain"/>
		<owning num="29" id="Pictures" card="seq" sig="CmPicture"/>
		<basic num="30" id="ImportResidue" sig="String">
		  <comment>
			<para> A place where we can store standard format markers that are not processed in any other way.</para>
		  </comment>
		</basic>
		<basic num="31" id="LiftResidue" sig="Unicode"/>
		<rel num="32" id="DoNotPublishIn" card="col" sig="CmPossibility">
		  <comment>
			<para>This property lists publications in which this sense should not appear, either in its main place or as any kind of link target. Currently the hiding only takes place in Dictionary view.</para>
		  </comment>
		</rel>
		<basic num="33" id="Exemplar" sig="MultiString"/>
		<basic num="34" id="UsageNote" sig="MultiString"/>
		<owning num="35" id="ExtendedNote" card="seq" sig="LexExtendedNote"/>
		<rel num="36" id="DialectLabels" card="seq" sig="CmPossibility">
		  <comment>
			<para>This property lists dialects in which this sense is used.</para>
		  </comment>
		</rel>
	  </props>
	</class>
	<class num="26" id="MoAdhocProhib" abstract="true" abbr="acp" base="CmObject" depth="0">
	  <comment>
		<para>This abstract class is intended to capture co-occurrence restrictions between morphemes or allomorphs which cannot be captured using morphosyntactic or phonological restrictions. Linguistically speaking, this is perhaps as bad a kludge as you can imagine. We allow it here for reasons of stealth-to-wealth work, with the understanding that the program will twist the user's arm into getting rid of these later on (perhaps by flagging each of these constraints with a Warning). The technique is borrowed from AMPLE's ad hoc pairs. Note however that, Aronoff (1976: 53) gives as an example of a negative constraint the fact that the suffix -ness does not attach to adjectives of the form X-ate, X-ant, or X-ent. So maybe this isn't such a kludge after all. On the other hand, Aronoff's examples are largely statistical generalizations, that is, tendencies - as opposed to hard constraints.</para>
		<para>It may be that we should also have positive cooccurrence constraints. Aronoff (1976: 63) lists a number of "forms of the base" which are compatible with the English prefix un-, among them X-en (where -en is the past participle suffix), X-ing, and X-able, which would be examples of positive constraints. However, un- also attaches to a good many monomorphemic stems (roots, e.g. unhappy), so it may be that this is not a real generalization.</para>
		<para>In addition to the attributes below, there should probably be an attribute to point to analyses which are ruled out by these constraints. These could be either grammatical words for which the parser would generate an incorrect analysis if it were not for this constraint, or ungrammatical words which the user has supplied, and which would be parsed if not for this constraint. It may even be desirable to allow individual constraints to be turned off in the parsing of such examples, in order to verify that the constraint works, and that it is (still) needed. However, the need for such an attr is probably more general than this class; see my email of 18 Jan 2000.</para>
		<para>Attributes: (Note also that both subclasses define an attribute to hold a seq of objects that are prohibited from co-occurring. For MoMorphemeAdhocCoProhibition, these objects are MoMorphoSyntaxAnalysis objects, representing morphemes; for MoAllomorphAdhocCoProhibition, these are MoForm objects, representing allomorphs.)</para>
		<para>Renamed from MoAdhocCoProhibition for the Firebird Port.</para>
	  </comment>
	  <props>
		<basic num="2" id="Adjacency" sig="Integer">
		  <comment>
			<para>refers to one of the following possibilities:</para>
			<para>Anywhere: The morphemes (or allomorphs) in question are constrained from appearing anywhere together in the same word.</para>
			<para>SomewhereToLeft and SomewhereToRight: The second (and later) morpheme (or allomorph) is constrained from appearing anywhere in the word to the left (right) of the first morpheme (respectively, allomorph).</para>
			<para>AdjacentToLeft and AdjacentToRight: The second (and later) morpheme (or allomorph) is constrained from appearing immediately to the left (right) of the first morpheme (respectively, allomorph) in the same word.</para>
		  </comment>
		</basic>
		<basic num="3" id="Disabled" sig="Boolean">
		  <comment>
			<para>Indicates whether the rule is currently active and therefore will be used by the parser (false) or if it is not active (true) and therefore ignored by the parser (but still available for the user to see).</para>
			<para>The default value is false.</para>
		  </comment>
		</basic>
	  </props>
	</class>
	<class num="27" id="MoAffixAllomorph" abstract="false" abbr="aalo" base="MoAffixForm" depth="2">
	  <comment>
		<para>For Item-and-Arrangement allomorphs. Regardless of theoretical propensities, this is the sort of analysis that linguists usually start out with (with the probable exception of reduplicative affixation, at least once the linguist has figured out that the affix is reduplicative).</para>
		<para>In the current model, each allomorph is owned by a single affix (LexEntry). It has sometimes been argued that the phonological form is shared among distinct morphemes (Robins 1959). For example, in English the third person present tense verbal suffix, the noun plural suffix, and the possessive clitic all arguably have the same form. The LinguaLinks conceptual model supports this viewpoint, but it appears to have caused a great deal of confusion among users (Larry Hayashi, email 13 April 1999), and even programming bugs. The model described here does not support the independence of allomorphs from morphemes; rather, each morpheme owns its own allomorphs.</para>
	  </comment>
	  <props>
		<owning num="1" id="MsEnvFeatures" card="atomic" sig="FsFeatStruc">
		  <comment>
			<para>owns an FsFeatStruc, defining the morphosyntactic features which the stem to which this affix attaches must bear. See discussion of the MsEnvPartOfSpeech attribute above.</para>
		  </comment>
		</owning>
		<rel num="2" id="PhoneEnv" card="col" sig="PhEnvironment">
		  <comment>
			<para>refers to a collection of PhEnvironment objects, describing what the phonetic environment of this allomorph is.</para>
			<para>The use of the term 'phonetic' is not intended to distinguish this from a phonological context, merely to say that the context is described in terms of its phonetic properties, not its morphosyntactic properties or lexically marked exception properties.</para>
			<para>If this attribute is uninstantiated, there is no phonetic restriction on the environment.</para>
			<para>The reason this is a collection attr (rather than atomic) is to allow for the situation during analysis before the user has managed to collapse what appear to be disparate environments into a single environment. (Note that the 'elsewhere' case can be represented by an empty environment under the assumption of disjunctive ordering.) Hence, a step in the stealth-to-wealth process will be to reduce the cardinality of this collection to one. A collection may of course also be useful for allomorphs which actually does appear in a disparate set of environments.</para>
			<para>For the reason why this is a ref attribute, rather than an owning attribute, see the discussion of MoMorphologicalData.PhoneEnvs.</para>
			<para>An important assumption here is that the phonetic environment to which this allomorph refers is the derived phonological environment. In the absence of phonological rules, this means that the phonetic environment refers to the allomorph(s) to its left, not to some base form of the morphemes. (If we later implement phonological rules, this implies we implement cyclic phonological processes.) The effect of iterative application of phonological rules would not be possible under this approach, although most cases might fall out from the step-wise attachment of affixes, which more or less amounts to cyclic rule application (without rules).</para>
			<para>Alternatively, we could allow reference to either (or both) the underlying and derived environments (which would in turn imply that every morpheme would need to have an underlying form); this would be similar to two-level phonology.</para>
		  </comment>
		</rel>
		<rel num="4" id="MsEnvPartOfSpeech" card="atomic" sig="PartOfSpeech">
		  <comment>
			<para>refers to a PartOfSpeech, defining the morphosyntactic features which the stem to which this affix attaches must bear.</para>
			<para>Together with the MsEnvFeatures attribute (below), this attribute defines the morphosyntactic context in which this allomorph must appear. However, there are linguistic reasons for thinking that allomorphs should not in fact be able to specify morphosyntactic requirements on their environment. That is, there are often (always?) better analyses of allomorphy which do not rely on the morphosyntactic properties of the stem (see e.g. Matthews' 1972b reanalysis of Huave). The attribute is there because AMPLE provides that power (although AMPLE allows the user to test the morphosyntactic properties of arbitrary morphemes to the left or right, while the intention here is that an allomorph can only test the morphosyntactic properties of the stem to which it attaches).</para>
			<para>Since the parts of speech are contained in an inheritance hierarchy, a question arises: if this attr points to an abstract part of speech (verb, say), does a stem with a more specific part of speech (transitive verb, say) match? In the absence of any reason to think it does not, I would suggest that reference to an abstract part of speech entails that more specific parts of speech are included. Otherwise, it is hard to imagine how one could use this attribute-it would be necessary to allow a seq, or else to have separate but homophonous allomorphs for each specific part of speech.</para>
			<para>It is not clear what should be done if there are conflicts between the morphosyntactic requirements imposed by this attribute, and those imposed by the affix owning this allomorph. Such conflicts "should" not arise (since allomorphs shouldn't have special morphosyntactic requirements of their own, as argued in the previous paragraph). While it would be fairly simple to ensure that conflicts do not arise between stated morphosyntactic properties, there is the potential for implicit conflicts (e.g. the affix calls for attachment to a noun, while the allomorph requires that the stem have a certain feature value for subject agreement-something which nouns presumably do not mark).</para>
		  </comment>
		</rel>
		<rel num="5" id="Position" card="seq" sig="PhEnvironment">
		  <comment>
			<para>refers to an ordered seq of PhEnvironment, encoding the position relative to the stem in which this allomorph goes (for example, before the stem, after the stem, orbetween the first two consonants of the stem).</para>
			<para>A default value for this attr should be provided for prefixes and suffixes, based on MoForm.MorphType. For a prefix, this would be __#X (where X represents the entire stem), and for a suffix, X#__. This attr need not be displayed for prefixes andsuffixes.</para>
			<para>Note that it would not be possible to simplify the model by eliminating this attr, and letting the position of infixation be determined by the phonological environment of the allomorph(s). The reason this can't be done is that what is important for purposes of allomorphy vs. what is important for positioning the infix, are two different things. The reason for having this attr as a property of the allomorph, rather than of the MSA, is that this allows us to distinguish two different allomorphs which differ as to whether they are infixed or not. For example, there is a Tagalog affix whose infixed form is -in-, and whose prefixed form is ?in- (although the word-initial glottal happens not to be written orthographically).</para>
			<para>An alternative to having this attr on MoAffixAllomorph would be to add a subclass of this class for infixes (as well as suprafixes and other sorts of affixes that must appear in a particular position, other than before or after the stem). This new subclass would then have the extra attribute for position. One disadvantage of having such a subclass, is that it would be the only subclass of MoAffixAllomorph, whereas in fact all specific types of affixes (prefixes, suffixes, infixes,...) are sub-types. Having a default value of this attr for prefixes and suffixes adequately characterizes the difference between prefixes and suffixes on the one hand, and infixes on the other.</para>
			<para>The attr is a seq (as opposed to atomic) to account for affixes whose position relative to the stem is determined by the phonology of the stem. For example, in Tagalog the in affix occurs after the first consonant of a C-initial stem, or (prefixed) before a vowel-initial stem. (Note that this implies that an affix may not be purely a prefix or infix, contrary to the implication of the MorphType attr. The alternative is to require the user to treat such an affix as having two allomorphs, one a prefix and one an infix; but this would seem to be an unnecessary burden for the user.)</para>
			<para>The attr is an ordered seq (as opposed to a collection) in order to allow disjunctive ordering. Taking the example given above, disjunctive ordering would require the following environments, stored in an ordered seq:</para>
			<para>    #C__, #__</para>
			<para>Nondisjunctive ordering would require the following environments (which could be stored in a collection):</para>
			<para>    #C__, #__V</para>
			<para>Using an ordered seq does not force the parser/ generator to use the ordering, but allows for parsers which do use the order (such as Hermit Crab).</para>
		  </comment>
		</rel>
	  </props>
	</class>
	<class num="28" id="MoAffixForm" abstract="true" abbr="afrm" base="MoForm" depth="1">
	  <comment>
		<para>This is an abstract class for affix allomorphs, with subclasses for Item-and-Process vs. Item-and-Arrangement treatment.</para>
	  </comment>
	  <props>
		<rel num="1" id="InflectionClasses" card="col" sig="MoInflClass">
		  <comment>
			<para>refers to a collection of MoInflectionClass, giving the conjugation or declension classes to which this allomorph belongs. This supports the collapsing into allomorphs of affixes which differ only in their form and in their requirements for inflection class.</para>
			<para>The allomorph which is the default will not specify any inflection class, and will therefore be used for all inflection classes not specified by other allomorphs. An empty value of this attribute therefore does not mean that this allomorph is not used in any inflection classes.</para>
			<para>In theory, this attr should be atomic, at least for inflectional affixes. That is, an inflectional affix should either specify a single inflection class, or it should be the elsewhere case, in which case it does not specify any inflection class (Carstairs-McCarthy 1994). It is nonetheless defined here as a seq attr, (1) for stealth-to-wealth reasons, and (2) because this theoretical claim may be wrong. There should however be tools to help the analyst discover inflectional affixes which have more than one inflection class specified in this attr, and if possible correct the analysis.</para>
		  </comment>
		</rel>
	  </props>
	</class>
	<class num="29" id="MoAffixProcess" abstract="false" abbr="proc" base="MoAffixForm" depth="2">
	  <comment>
		<para>For Item-and-Process allomorphs (in the sense of 'Item and Process' morphology in which affixes are processes, not the sense in which allomorphy is caused by the action of phonological processes).</para>
		<para>Using the Output attr (defined below), it is possible to reduce the number of allomorphs of a given morpheme under the process approach. For example, an affix with an initial consonant whose voicing agrees with the voicing of the final phoneme of the stem can be described as a single allomorph by using the appropriate phonological properties. At the same time, since any one affix can have multiple MoAffixForm objects, including multiple MoAffixProcesses, it is not necessary that all allomorphy be accounted for within the Output attr. Indeed, with phonologically conditioned suppletion (Carstairs 1990), it will be necessary to resort to multiple allomorphs even under the process view.</para>
		<para>There is no provision in the model as it currently exists for '(re)adjustment rules', defined as "rules which change the segmental shape of designated morphemes in the immediate environment of other designated morphemes" (i.e. rules of truncation and allomorphy; Chomsky and Halle 1968: 238-239; Aronoff 1976, chapter five; Scalise 1986: 63-67). The assumption here is that morphological rules themselves will define any such allomorphy (and that eventually, phonological rules will be added to the model to deal with allomorphy that is not specific to a certain morpheme). Several objections could be raised against this:</para>
		<para>(1) It has been argued (Aronoff 1976, chapter five) that morphological rules are not the appropriate place to define allomorphy.</para>
		<para>(2) Treating allomorphy with morphological rules works well only when the allomorphy is inwardly sensitive, that is, when the allomorphy is in an affix, conditioned by the form of the stem to which it attaches. There is no obvious way in Item-and-Process morphology to treat outwardly-sensitive allomorphy which depends on the specific morpheme affected, as opposed to just the (underlying) phonetic form of that morpheme. In particular, it is difficult to treat allomorphy affecting a class of roots. For further discussion, see Maxwell 1996, appendix 3.</para>
		<para>Additional Notes: In regard to point (1) above, Mike Maxwell states: For the record, I do not find Aronoff’s arguments strong. In particular, there are better solutions using morphological rules than the rule of Truncation that he considers on page 89, which is effectively a straw man.</para>
		<para>In regard to point (2) above, one work-around would be to use paradigm classes.</para>
	  </comment>
	  <props>
		<owning num="2" id="Input" card="seq" sig="PhContextOrVar">
		  <comment>
			<para>Owns an ordered seq of PhContextOrVar, describing the form of the stem to which the affix attaches. The left-to-right order of the PhContextOrVars in this attribute corresponds to the order of the portions of the input word which match. (N.B.: There could be ambiguity, for instance if the input had two adjacent PhVariables. The system should check for this, and warn the user.)</para>
			<para>Given that PhContextOrVar can itself own an PhSequenceContext, the use of a seq attribute here may seem like overkill. However, it is only the topmost members of this Input attribute that can be numbered (the numbering is part of the user interface, and allows the user to point back to particular pieces of the input for the output). Perhaps this numbering can be done differently, in which case the Input attribute won't need to be seq.</para>
		  </comment>
		</owning>
		<owning num="3" id="Output" card="seq" sig="MoRuleMapping">
		  <comment>
			<para>Owns an ordered seq of MoRuleMapping, describing the form output by attachment of this affix. Typically this consists of a copy of the Input plus some constant for the affix, but reduplication, infixation, simulfixes and suprafixes will be more complex. The left-to-right order of the MoRuleMapping objects in this attribute corresponds to the order of the pieces of the output word which will be constructed by the rule.</para>
		  </comment>
		</owning>
	  </props>
	</class>
	<class num="30" id="MoCompoundRule" abstract="true" abbr="cmpr" base="CmObject" depth="0">
	  <comment>
		<para>This is an abstract class, encompassing endocentric, exocentric, and coordinate compounds, as well as incorporation (e.g. incorporation of a direct object into a verb).</para>
		<para>There is a typology of compound types given in Spencer (1991: 310ff.); some of the compounds he discusses shade into idioms.</para>
		<para>This model does not attempt to account for the semantics of compounds in the compounding rule, since this is largely unpredictable. Nor do we attempt to account for argument linking. For example, Lieber (1983: 258) claims that an element of a compound must be able to link to all its obligatory internal arguments. That is, if an argument-taking element is a non-head, it must find its argument within the compound (Lieber's example is drawbridge, where bridge is the internal argument of draw); otherwise (if the argument-taking element is the head of the compound ), it can link to arguments which are external to the compound (Lieber's example is hand-weave). Accounting for argument linking would require at a minimum that we model argument requirements of lexemes (i.e. subcategorization lists). However, argument linking is also closely related to semantic and pragmatic issues, which are well outside the scope of our plans.</para>
		<para>Additional notes from Andy Black January 2002:</para>
		<para>The old way used ref attrs (at least to POS) because they directly referred to POS. The new way is for the compound rule to own an MSA (which in turn can refer to a POS and can own FS, etc.)</para>
		<para>So I'm rather sure that these MSA attrs of compound rules are supposed to be owning. If they were referring, I have no idea what MSA they would refer to. The Msas in a compound rule do not belong to a particular lexical item, they just happen to have all the relevant information needed by a compound rule.</para>
		<para>Response from Randy Regnier:</para>
		<para>Well, maybe then I am missing something. What will a compound rule actually control then? I gather it won’t actually use the MSA directly. I had assumed something along the lines of X and Y can be compounds. But if X and Y are independently owned Msas, then the parser will never find them in the lexicon.</para>
		<para>Randy</para>
		<para>Response from Andy:</para>
		<para>For all three stages, the manifestation of a compound rule is a rule in our word grammar rule.</para>
		<para>This rule will be of the form</para>
		<para>rule {Stem via compound rule crVAdv}</para>
		<para>  Stem_1 = Stem_2 Stem_3</para>
		<para>with appropriate constraints. The constraints will have to check the POS and FS of each MSA within the rule. They might end up looking like this:</para>
		<para>                          | constraints</para>
		<para>     &lt;Stem_2 synCat&gt; = { posV / posVIntrans / posVTrans}</para>
		<para>     &lt;Stem_3 synCat&gt; = posIncAdv</para>
		<para>where the values on the right hand side will come from these owned Msas (i.e. we will get the POS value from the POSs within the toMsa and fromMsa). We'll do something similar for the FS of these Msas.</para>
		<para>In the above constraints, it says that the left member has to be a verb (or one of its subtypes) and the right member has to be an "incorporated adverb." (This is from the ZPU data, where I think that the adverbial suffixes are really just incorporated adverbs, hence compounded.)</para>
		<para>The Stem_2 and Stem_3 get their "synCat" values from another rule:</para>
		<para>rule {Stem consisting of a single root}</para>
		<para>  Stem = root</para>
		<para>           | percolation</para>
		<para>        &lt;Stem synCat&gt;          = &lt;root rootCat&gt;</para>
		<para>        (etc.)</para>
		<para>So the lexical items will be put into the word tree as "roots" and their lexical MSA info will be passed up to the Stem node. This Stem node may then become part of a compound rule (either as Stem_2 or as Stem_3).</para>
	  </comment>
	  <props>
		<basic num="1" id="Name" sig="MultiUnicode">
		  <comment>
			<para>Short label for the compound rule.</para>
		  </comment>
		</basic>
		<basic num="2" id="Description" sig="MultiString">
		  <comment>
			<para>Description of the compound rule.</para>
		  </comment>
		</basic>
		<rel num="7" id="Stratum" card="atomic" sig="MoStratum">
		  <comment>
			<para>refers to an MoStratum, giving the stratum to which this rule belongs. The assumption behind the fact that this is an atomic attribute, is that a given compound rule (i.e. type of compound) can belong to only one stratum. If compounding happens in more than one stratum, then there must be more than one compounding rule. See also the discussion of MoStratum.vCompoundRules..</para>
		  </comment>
		</rel>
		<rel num="8" id="ToProdRestrict" card="col" sig="CmPossibility">
		  <comment>
			<para>refers to a collection of CmPossibility, giving any restriction classes which the stem resulting from this compound rule will bear. Specifically: if this attribute is non-empty, the stem resulting from this rule will have these restriction classes as the value of its ProductivityRestrictions (overriding any restriction classes borne by the daughter stems). If on the other hand this attribute is empty, the ProductivityRestrictions of the output stem will be the same as those of the head (for MoEndocentricCompounds) or empty (for MoExocentricCompounds).</para>
			<para>Changed from ToProductivityRestrictions.</para>
		  </comment>
		</rel>
		<basic num="9" id="Disabled" sig="Boolean">
		  <comment>
			<para>Indicates whether the rule is currently active and therefore will be used by the parser (false) or if it is not active (true) and therefore ignored by the parser (but still available for the user to see).</para>
			<para>The default value is false.</para>
		  </comment>
		</basic>
	  </props>
	</class>
	<class num="31" id="MoDerivAffMsa" abstract="false" abbr="damsa" base="MoMorphSynAnalysis" depth="1">
	  <comment>
		<para>This class is intended for derivational affixes. Since the current model does not allow for non-realizational versions of inflectional morphology, this class could probably be used to treat inflectional morphology under a Lieber-style analysis.</para>
		<para>According to the "Unitary Base Hypothesis", "the syntacticosemantic specification of the base of a word formation rule may be more or less complex, but it is always unique" (Scalise 1986: 136; see also Aronoff 1976: 47ff.). In our terms, there is a one-to-one relationship between a sense of a derivational affix and its morphosyntactic specification. While that could be captured in the conceptual model (of LexEntry for affixes), it is not. From a stealth-to-wealth standpoint, that may be just as well, although we could encourage it by procedural code (and doing so might push the linguist to deeper investigation of the semantics of affixes which are apparent counterexamples to the Unitary Base Hypothesis).</para>
		<para>There are some affixes (probably mostly derivational affixes) which attach only to stems of a specific phonological shape. For example, the English inchoative suffix -en attaches productively only to adjectives ending in t and d (brighten, *dimmen; exceptions such as blacken and darken are said to date from an earlier period in English, see Aronoff 1976: 79). The model does not provide for this sort of restriction on morphemes. One work-around is to encode the restriction at the level of the allomorph (MoAffixForm), and have only that one allomorph for the affix.</para>
		<para>Should derivational affixes be allowed to add exception features to a word (e.g. by percolation)? There are some arguments back and forth in Aronoff 1976: 52, although it certainly looks like derivational affixes should be able to have exception features (the question is whether they percolate). See also discussion under the MoStemMsa.ExceptionFeatures.</para>
		<para>Renamed from MoDerivationalAffixMsa for the Firebird Port.</para>
	  </comment>
	  <props>
		<owning num="1" id="FromMsFeatures" card="atomic" sig="FsFeatStruc">
		  <comment>
			<para>specifies the morphosyntactic features which the stem to which this affix attaches must bear. See also the discussion of the FromPartOfSpeech attribute above.</para>
		  </comment>
		</owning>
		<owning num="2" id="ToMsFeatures" card="atomic" sig="FsFeatStruc">
		  <comment>
			<para>ToMsFeatures: owns a FsFeatStruc, giving the morphosyntactic features which the word derived from this affix contains. In brief, the morphosyntactic features of the output word will contain all these feature values plus any nonconflicting feature values of the stem, provided the features are included in PartOfSpeech.BearableFeatures or PartOfSpeech.InflectableFeatures of the output word. (Or putting it differently, the ToMsFeatures override any conflicting features which would otherwise be percolated up from the stem.)</para>
		  </comment>
		</owning>
		<rel num="3" id="FromPartOfSpeech" card="atomic" sig="PartOfSpeech">
		  <comment>
			<para>specifies the category of the stem to which this affix attaches. See comments above on the "Unitary Base Hypothesis." Note also that in AMPLE, it is possible to map a series of categories into another series of categories; that capability is not defined here. If the parts of speech list is hierarchical, the problem could be partially circumvented by specifying an abstract category in this attribute. However, that would not solve the problem of mapping the output category, because at best we could specify more than a single output category.</para>
			<para>Note that we do not (yet) have provision for subcategorization lists or argument structure. This means that some restrictions on the stem to which an affix would be attached cannot be handled elegantly. (They could be handled inelegantly, by creating an ad hoc feature for each subcategorization, e.g. [+ditransitive].) For example, the English suffix -able attaches only to transitive verbs (washable, *seemable); the English suffix -ee attaches only to verbs which allow animate objects or indirect objects (addressee, *tearee) (examples from Scalise 1986: 45). Nor do we treat semantic restrictions on the base to which the affix attaches. For example, it has been proposed that the English prefix re- attaches only to verbs whose meaning entails a change of state (John repunched the holes in the paper, *John repunched Bill in the face) (Aronoff 1976: 47, observation attributed to an unpublished paper of Williams).</para>
		  </comment>
		</rel>
		<rel num="4" id="ToPartOfSpeech" card="atomic" sig="PartOfSpeech">
		  <comment>
			<para>specifes the category(PartOfSpeech) of the word resulting from the attachment of this affix.</para>
			<para>Note that as with the FromPartOfSpeech, we do not (yet) cover subcategorization lists or argument structure here. Thus, we cannot handle subcategorization-changing affixes, such as causatives, by changing a subcategorization list, only by changing category or morphosyntactic features. Likewise, we cannot handle the change in argument structure that accompanies some category-changing affixes. For example, when the prefix en- verbalizes an adjective, the argument of which the adjective was predicated becomes the direct object of the verb (The picture is large - to enlarge the picture; example from Scalise 1986: 28).</para>
		  </comment>
		</rel>
		<rel num="5" id="FromInflectionClass" card="atomic" sig="MoInflClass">
		  <comment>
			<para>specifies the inflection (conjugation or declension) class which the stem to which this affix attaches must belong. In general, derivational affixes are arguably not marked for this property, so this attribute may be superfluous. However, it will certainly be necessary if non-Inflectional inflectional morphology is to be modeled using this class. (And it may turn out that some derivational affixes are sensitive to the inflectional class of their stem.)</para>
			<para>Under the realizational model of inflectional morphology, the inflection class to which an allomorph of an inflectional (realizational) affix belongs is indicated by MoAffixForm.InflectionClasses. That attribute is also available for allomorphs of derivational affixes (i.e. this class). That might be overkill, in that if a derivational affix attaches to stems of a single inflectional class, we could assign a single allomorph to that affix, and capture the restriction of the affix to the inflectional class as a restriction on that allomorph. However, the fromInflectionClass attribute here is parallel to the toInflectionClass attribute (defined below), which is independently needed. (Andy suggests that it may also be the case that a derivational affix would apply to a single inflection class, but have multiple allomorphs, in which case it would be convenient to have the attribute here, thereby avoiding the need to mark each allomorph for the same inflection class.)</para>
		  </comment>
		</rel>
		<rel num="6" id="ToInflectionClass" card="atomic" sig="MoInflClass">
		  <comment>
			<para>specifies the inflection (conjugation or declension) class which the word derived from this affix attaches belongs.</para>
			<para>An example of the use of this attribute would be to mark the conjugation class resulting from the attachment of a verbalizer. Another example is the use of the noun (declension) class 3 in Swahili to mark dimunitives (Beard 1998: 62).</para>
			<para>Note that a PartOfSpeech has an attr defaultInflClass, to which a derived word will belong if no toInflClass is defined here.</para>
		  </comment>
		</rel>
		<rel num="8" id="AffixCategory" card="atomic" sig="CmPossibility">
		  <comment>
			<para>In traditional interlinearizing programs, the user is encouraged to provide a part-of-speech or category for all morphemes in a word. Inflectional affixes such as PAST, PRESENT and FUTURE might be labelled as tense. Derivational affixes often take labels very similar to their glosses - CAUSATIVE might be labelled as causative or causative marker or simply verb affix. This field is provided here to allow the user to label affixes in this way for "stealth" purposes only. Inflectional affixes should ultimately be captured in inflectional templates and slot names used for interlinearizing. Derivational affixes should be default have a CmPossibility of "derv" (derivational affix).</para>
		  </comment>
		  <notes>
			<para>This field is also provided for import of legacy data. The import mechanism should differentiate between affixes and roots/stems. Roots and stems will have their parts-of-speech placed in the PartOfSpeech list while affixes will have theirs placed in the AffixCategoryList.</para>
		  </notes>
		</rel>
		<rel num="10" id="FromStemName" card="atomic" sig="MoStemName">
		  <comment>
			<para>FromStemName: refers to an MoStemName, telling the stem to which this affix attaches. If this attr is empty, this affix attaches to the default stem of an MoStemMsa, as given by the vDefaultStems attr. (The vDefaultStems attr is a seq attr, to allow for a choice based on phonological constraints; in the absence of phonologically conditioned stem selection, there should be only one default stem.)</para>
		  </comment>
		</rel>
		<rel num="12" id="Stratum" card="atomic" sig="MoStratum">
		  <comment>
			<para>Stratum: refers to the MoStratum to which this MoMorphoSyntaxAnalysis object belongs.</para>
			<para>In an earlier version of this document, this attr belonged to MoForm. But that implied that one allomorph might belong to one stratum, and another allomorph to another stratum, which seems wrong. It is here, rather than on the superclass, because MoInflectionalAffixMsas do not need to "know" their stratum (their stratum is specified by the MoInflAffixTemplate in which they appear). (The other subclass of MoMorphoSyntaxAnalysis which has this attr is MoStemMsa.)</para>
		  </comment>
		</rel>
		<rel num="13" id="FromProdRestrict" card="col" sig="CmPossibility">
		  <comment>
			<para>FromProductivityRestrictions: refers to a collection of CmPossibility, giving any restriction classes which the stem to which this affix attaches must bear. If this attribute is empty, this affix may attach to a stem regardless of what restriction classes the stem bears (see MoStemMsa.ProductivityRestrictions). If there are two or more restriction classes listed for this affix, then the stem must have at least all of these restriction classes in its MoStemMsa.ProductivityRestrictions attribute in order for this affix to attach to the stem. The stem could have more restriction classes, but not less.</para>
			<para>Changed from FromProductivityRestrictions.</para>
		  </comment>
		</rel>
		<rel num="14" id="ToProdRestrict" card="col" sig="CmPossibility">
		  <comment>
			<para>Specifies any restriction classes which the MoDerivationalStepMsa resulting from attaching this affix to a stem will bear (in its ProductivityRestrictions attribute). Specifically: if this attribute is non-empty, the stem resulting from the attachment of this affix will have these restriction classes as the value of its ProductivityRestrictions (overriding any restriction classes borne by the stem to which this affix attached). If on the other hand this attribute is empty, the ProductivityRestrictions of the output stem will be the same as those of the input stem.</para>
			<para>Changed from ToProductivityRestrictions.</para>
		  </comment>
		</rel>
	  </props>
	</class>
	<class num="32" id="MoDerivStepMsa" abstract="false" abbr="dsmsa" base="MoMorphSynAnalysis" depth="1">
	  <comment>
		<para>This gives the morphosyntactic properties of a stage in the derivation of an inflected word. Objects of this class are used in MoDerivationTrace objects.</para>
		<para>Renamed from MoDerivationalStepMsa for the Firebird Port.</para>
	  </comment>
	  <props>
		<rel num="1" id="PartOfSpeech" card="atomic" sig="PartOfSpeech">
		  <comment>
			<para>refers to a PartOfSpeech, telling the category of the word.</para>
		  </comment>
		</rel>
		<owning num="2" id="MsFeatures" card="atomic" sig="FsFeatStruc">
		  <comment>
			<para>owns an FsFeatStruc, giving the morphosyntactic features which result from percolation. N.B.: This does not include inflectional features which are to be realized by inflectional affixes (and which may be incompatible with the current part of speech, or contradict percolated features).</para>
		  </comment>
		</owning>
		<owning num="3" id="InflFeats" card="atomic" sig="FsFeatStruc">
		  <comment>
			<para>Owns an FsFeatStruc, giving the morphosyntactic features which the word is to be inflected for at the end of the derivation.</para>
			<para>Changed from InflectionFeatures for the database port.</para>
		  </comment>
		</owning>
		<rel num="4" id="InflectionClass" card="atomic" sig="MoInflClass">
		  <comment>
			<para>InflectionClass: refers to an MoInflectionClass. This gives the inflection class to which the word being derived belongs, at this stage in the derivation. The algorithm for computing this is rather complex (which is why I have not defined this as a virtual attr), but basically it is this: If the last MoDerivationalAffix attached specifies a ToInflectionClass, then this attr is that inflection class. If the last MoDerivationalAffix attached does not specify a ToInflectionClass, then we collect all the derivational affixes attached inside that one which have the same ToPartOfSpeech or a PartOfSpeech which is a subcategory or a supercategory of the last derivational affix's part of speech, stopping when we come to a part of speech which is not the same or a subcategory or a supercategory. The outermost of these affixes which specifies a ToInflectionClass is used for this stage's InflectionClass. If none of these affixes specifies a ToInflectionClass, and the MoStemMsa is accessible (meaning none of the affixes has a contrary ToPartOfSpeech), then we use the InflectionClass of that stem. If all of these possibilities fail, we use the vDefaultInflectionClass of the PartOfSpeech.</para>
		  </comment>
		</rel>
		<rel num="6" id="ProdRestrict" card="col" sig="CmPossibility">
		  <comment>
			<para>Specifies the restriction classes which the word has at this stage in the derivation.</para>
			<para>Changed from ProductivityRestrictions</para>
		  </comment>
		</rel>
	  </props>
	</class>
	<class num="33" id="MoEndoCompound" abstract="false" abbr="endc" base="MoBinaryCompoundRule" depth="2">
	  <comment>
		<para>This subclass of MoBinaryCompoundRule serves for endocentric compounds and incorporation structures, in which the morphosyntactic properties of the head constituent determine the morphosyntactic properties of the compound structure. Typically only the head is inflected, as well. Most English compounds are of this type.</para>
		<para>Note that the head constituent is best defined in terms of the relationship between the head and the whole, rather than the relationship between the two constituents; thus, the English killjoy is not endocentric, despite the fact that kill presumably selects joy. See Fabb (1998: 70).</para>
		<para>This class does not provide a way to override the percolation of the head's morphosyntactic properties to the output structure, this being essentially the definition of 'head'. However, this may be too strict a limitation, in that a construction might override the head properties by imposing a minor modification on the morphosyntactic properties of the output. For example, in languages with (true) incorporation, incorporation of the direct object may or may not make the resulting verb intransitive (Baker 1996: 31). We use the OverridingMsa attribute to override percolation of features, or (better) to change the subcategorization list of the head.</para>
		<para>Note:There are theory-internal considerations here. For example, Baker treats overt NPs in polysynthetic languages as adjuncts, not complements. In a certain sense, then, a verb - with or without an incorporated object noun - is not transitive.</para>
		<para>Endocentric compounds are inflected on their heads (Scalise 1986: 124), and the parsing/ generation algorithm will need to take this into consideration. Non-heads of endocentric compounds are usually uninflected, even when the word in question is always inflected in isolation. An English example is pluralia tantum words like scissors and trousers, which appear in their singular forms in compounds: scissor-handle and trouser-leg (example (68) in Scalise 1986: 123). This will be reflected in the LeftFeatures or RightFeatures of the appropriate member. Exceptions sometimes occur with irregular plurals: teethmarks (but cf. toothbrush, *teethbrush).</para>
		<para>Renamed from MoEndocentricCompound for the Firebird Port.</para>
	  </comment>
	  <props>
		<basic num="1" id="HeadLast" sig="Boolean">
		  <comment>
			<para>owns a Boolean, defaulting to true (meaning that the right-hand constituent is the head).</para>
		  </comment>
		</basic>
		<owning num="2" id="OverridingMsa" card="atomic" sig="MoStemMsa">
		  <comment>
			<para>Any attribute specified in this msa will override the corresponding attribute of the head msa of the compound.</para>
		  </comment>
		</owning>
	  </props>
	</class>
	<class num="34" id="MoExoCompound" abstract="false" abbr="exoc" base="MoBinaryCompoundRule" depth="2">
	  <comment>
		<para>This subclass of MoBinaryCompoundRule serves for exocentric compounds, such as English killjoy or Spanish paracaidas 'parachute', in which neither constituent appears to be the head.</para>
		<para>To my knowledge, exocentric compounds are not inflected for their syntactic function, although the individual members of the compound may have their own inflection. For example, the Spanish example of the previous paragraph is made up of a preposition para 'for' and a feminine plural noun caidas 'falls'; the compound itself is masculine and ambiguous for number, but is not so inflected. Other Spanish examples include lavaplatos 'dish washer', consisting of the third person singular present indicative verb lava 'washes' and the masculine plural noun platos 'dishes'; and sacamuelas 'dentist', consisting of the third person singular present indicative verb saca 'removes' and the plural noun muelas 'teeth'. Lavaplatos is masculine and ambiguous for number, while sacamuelas is ambiguous for both gender and number. It is not clear how to specify this behavior.</para>
		<para>Renamed from MoExocentricCompound for the Firebird Port.</para>
	  </comment>
	  <props>
		<owning num="1" id="ToMsa" card="atomic" sig="MoStemMsa">
		  <comment>
			<para>owns an MoStemMsa, giving the morphosyntactic information about the output of this compound. (Since the morphosyntactic properties of the daughters cannot be inherited in an exocentric compound, there is no question here of conflicts between the properties specified in this attribute and the properties of the daughters.)</para>
			<para>There is no provision for choosing a part of speech based on the argument properties of either element of the compound.</para>
		  </comment>
		</owning>
	  </props>
	</class>
	<class num="35" id="MoForm" abstract="true" abbr="form" base="CmObject" depth="0">
	  <comment>
		<para>This is an abstract class, with subclasses for roots and affixes.</para>
		<para>MoForms are stored in the Forms attr of LexEntries. That attr needs to be a sequence (not collection) attr, because the ordering of the allomorphs is relevant if their environments of occurrence are taken to be disjunctively ordered (a common assumption). For example, the English noun plural suffix (as well as the third person singular present tense verb suffix and the possessive enclitic) has the form /«z/ after strident sounds, /s/ after (non-strident) voiceless sounds, and /z/ elsewhere. The latter environment can most easily be represented as "otherwise," a characterization which requires disjunctive ordering. The environment for /s/ is also most simply represented if disjunctive ordering is assumed: /s/ appears after voiceless sounds, unless the /«z/ is more appropriate. Without disjunctive ordering, it would be necessary to explicitly disallow /s/ after strident sounds, recapitulating the information that /«z/ appears in that environment.</para>
		<para>When we add a morphophonology component, there will need to be a way of telling whether a given allomorph is predictable by phonological rule. In the case of a stem, this would require creating an underlying form, then trying to derive the entire paradigm of the stem from that underlying form. In order to thoroughly test the rule(s), it would also be necessary to test the paradigms of any other stems arising from the attachment of a derivational affix to that stem, and any compounds formed with the stem. The endpoint of the task of deriving allomorphs from underlying forms, is to reduce the number of allomorphs of each morpheme to one (apart from suppletion).</para>
		<para>A phonological rule can potentially modify any stem in the lexicon, so the introduction of a phonological rule implies full-fledged testing. Note however that the use of strata might ameliorate these effects. For example, if allomorphs are assigned to a higher stratum than underlying forms, and the phonological rule applies prior to that higher stratum, it cannot affect those allomorphs. This assumes the presence of the allomorphs is not required for purposes of the rule’s environment.</para>
	  </comment>
	  <props>
		<basic num="1" id="Form" sig="MultiUnicode">
		  <comment>
			<para>It is not clear to me what is supposed to go into this attribute for process affixes (MoAffixProcess), since these do not have a form per se (and in some cases, such as reduplication, there is no form at all). One could use this for a description of the process affix, but that usage would then not parallel the usage in other subclasses.</para>
			<para>Null inflectional affixes are usually unnecessary in a realizational theory of morphology; putative null derivational affixes can usually be modeled by multiple parts of speech for (lexically listed) stems; and null stems are quite rare. Nonetheless, for purposes of stealth to wealth, as well as for the rare situation where null affixes or stems are actually required, this Form attr can hold an empty string. (See e.g. the discussion of spanned slots in the MoInflAffixTemplate class for one situation where null affixes may be necessary.) There is no assurance that all the strings in this multilingual attr will be null or non-null, but even this looseness may occasionally be useful—where an affix is overt in one encoding, but covert in another. An example would be an affix consisting of a tone: tones might be marked in some encodings, but unmarked in others.</para>
		  </comment>
		</basic>
		<rel num="2" id="MorphType" card="atomic" sig="MoMorphType">
		  <comment>
			<para>refers to an MoMorphType which is an item on a possibilities list. Possibilities include at least: prefix, suffix, infix, circumfix, root, bound root, and probably proclitic and enclitic. Note that most of these are appropriate for one or the other subclass, but since there is only one possibilities list, the types must be limited by procedural code. Other kinds of affixation (circumfixes, simulfixes, suprafixes etc.) are probably beyond the capabilities of Item-and-Arrangement morphology, and may therefore need to be prevented from appearing (or grayed out) with the class MoAffixAllomorph.</para>
			<para>Additional Notes: It is of course possible to analyze reduplication as the attachment of a prosodic constituent, such as a syllable (see McCarthy and Prince 1990), provided there is some way of filling the melodic information into that skeleton. But the system described here does not provide a way of automatically copying such melodic information, so reduplication cannot be treated in that way at present. (And in many cases, reduplication under prosodic morphology requires the base to be parsed into two constituents, so that affixation still involves more than specifying the prosodic form of the affix.)</para>
		  </comment>
		</rel>
		<basic num="3" id="IsAbstract" sig="Boolean">
		  <comment>
			<para>This is used to indicate a lexeme form is an abstract form (e.g.,-[C][V]^2, or iN) and should not be used for parsing.</para>
		  </comment>
		</basic>
		<basic num="4" id="LiftResidue" sig="Unicode"/>
	  </props>
	</class>
	<class num="36" id="MoInflAffixSlot" abstract="false" abbr="aslt" base="CmObject" depth="0">
	  <comment>
		<para>This represents a set of Inflectional Affixes which are in complementary distribution on morphosyntactic grounds, and which occupy the same position relative to the stem and to the affixes of other slots (usually; see discussion under MoInflAffixTemplate concerning exceptions to this positional interpretation).</para>
		<para>As with MoInflAffixTemplate, it is not possible to arrange the Affix Slots in an inheritance hierarchy, and for the same reason: the Affixes slot is a sequence attribute, and it is unclear how one slot could modify another slot's sequence of affixes in inheritance (or how this inheritance would be modified if the user changed Affixes slot of the inherited-from Affix Slot). However, the PartOfSpeech objects which own the Affix Slots are arranged in an inheritance hierarchy, and if a subcategory has an Affix Slot with the same name as one of its parent's Affix Slots, the subcategory's Affix Slot overrides that of the parent. Also, two distinct slots can refer to some of the same affixes (since the MoInflAffixSlots are owned in the lexicon).</para>
		<para>Note that there is no attribute here for the semantics (or "grammatical function") represented by the slot. This is intentional: a slot need not have any coherent semantics (Matthews 1972b: 116). To the extent that a slot does have a unified semantic function distinct from that of other slots, this can be captured by the Name attribute, e.g. "Person/tense.""Person/tense," and in the Description slot.</para>
	  </comment>
	  <notes>
		<para>Note that there is no attribute here for the semantics (or "grammatical function") represented by the slot. This is intentional: a slot need not have any coherent semantics (Matthews 1972b: 116). LH: Really? That seems "ungrammatical" to me. The semantics may not be limited to a particular function but those semantics are nonetheless there and captured by the features on the affix are they not? Perhaps that's what you just said. MM: The individual affixes have their semantics (as given by their morphosyntactic feature values), and typically all the affixes in a given slot instantiate values for the same set of morphosyntactic features. It's where this doesn't happen that there is no semantics for the slot [It is] an exemplary tagmemic analysis, and it is surely for precisely that reason that the system of the language has become obscured." To the extent that a slot does have a unified semantic function distinct from that of other slots, this can be captured by the pName attribute, e.g. "Person/tense."</para>
	  </notes>
	  <props>
		<basic num="1" id="Name" sig="MultiUnicode">
		  <comment>
			<para>See discussion in class documentation.</para>
		  </comment>
		</basic>
		<basic num="2" id="Description" sig="MultiString">
		  <comment>
			<para>multilingual string, containing the user's description/ explanation of this slot (optionally including any consistent semantics-or an explanation that there is no consistent semantics).</para>
		  </comment>
		</basic>
		<basic num="4" id="Optional" sig="Boolean">
		  <comment>
			<para>Optional: Boolean, default False. A value of true indicates that this slot is optional and therefore does not have to appear. This is not intended for slots which have what might be called a zero morpheme-see the discussion of the 'Affixes' attribute immediately above. Rather, this attribute is intended for the situation in which a language optionally marks some feature-value combinations. For example, in Tzeltal the plurality of a noun is only optionally marked: a suffix indicates that the noun is plural, but the absence of a plural suffix does not mean the noun is necessarily singular. For this situation, an optional slot containing the plural morpheme would be appropriate.</para>
			<para>Implementation Note: In the Tzeltal case discussed above, it would probably be inappropriate for the parser to say that a noun without an overt plural suffix was ambiguous between a singular reading and a plural one. Rather, it should unambiguously parse as unmarked for plurality.</para>
		  </comment>
		</basic>
	  </props>
	</class>
	<class num="37" id="MoInflAffixTemplate" abstract="false" abbr="atmp" base="CmObject" depth="0">
	  <comment>
		<para>An Inflectional Affix Template allows for the implementation of 'template morphology' (Anderson 1992, Stump 1998; note that an affix template essentially corresponds to Stump's 'Paradigm Function Schema'). An Affix Template provides for a sequence of slots (Stump's term; 'rule blocks', in Anderson's terminology) in which Inflectional affixes may appear-in effect, order classes for affixes. However, there is a difference from traditional position (order) classes, in that the latter were intended to capture two things: cooccurrence restrictions, and linear order, whereas affix templates are intended to capture (most cases of) cooccurrence restrictions, and are to some extent agnostic about linear order. While the order of affixes in affix templates usually corresponds to the linear order, it is possible to have both prefixes and suffixes in the same template (or even in the same slot). The need for this (or more commonly, perhaps, for infixes and prefixes in the same template or slot) is not unheard of; Stump (1993a: 457) gives an example from Sanskrit in which one affix in a slot is a suffix, while the other is a simulfix. Even then, it is sometimes possible to treat the infix or simulfix (etc.) as if it were a slightly odd prefix or suffix. Examples of so-called 'discontinuous bleeding' between prefixes and suffixes also exist, but are rarer (see for example Matthews (1972b), particularly his "series 30" on page 113). In true cases of discontinuous bleeding, the slots of the template will no longer represent position classes. (Anderson 1992: 131, on the other hand, says that the question of whether slots/ blocks correspond to the traditional notion of position classes is open.)</para>
		<para>Having said this, it will usually be reasonable to begin under the stealth-to-wealth approach with a traditional position class approach, assuming that affixes that occur in the same position relative to the stem and to each other belong to the same slots. (Discovering these position classes could be assisted by a program like PARADIGM (Grimes 1983).) Only when discontinuous bleeding cannot be accounted for in other ways (e.g. by assuming that one or the other of the affixes in question requires a more specific set of Inflectional features) will it be necessary to combine prefixes and suffixes, say, into a single slot. It should also be noted that there is no attribute in the template (or on the slots) distinguishing those slots which are prefixes from those which are suffixes, although it would be easy to create a virtual attribute which would show this where appropriate (i.e. where all the affixes of a given slot are suffixes, or all are prefixes).</para>
		<para>MoInflAffixTemplates are owned by PartOfSpeech objects.</para>
		<para>It might be nice if distinct MoInflAffixTemplates could inherit properties from each other. For instance, the Affix Template for a transitive verb might be just like that of an intransitive verb, save for having an additional slot for affixes marking object agreement. Unfortunately, MoInflAffixTemplates probably cannot participate in inheritance, since their principal attribute is the ordered list of MoInflAffixSlots, and it is unclear how inheritance of elements in a list could be done. (For example, it is unclear how an object slot could be inserted among the slots of another template.) However, since the MoInflAffixSlots themselves are owned by the PartOfSpeech, it is quite possible for two MoInflAffixTemplates to share many of the sameMoInflAffixSlots. What they cannot inherit is the order of those shared slots; they can only copy one another's order (and naturally, the copy can be altered, destroying the identical orders-of course, sometimes that is the correct thing!).</para>
		<para>There is no provision as yet for "spanned orders", i.e. overlapping slots; Grimes (1983) gives the following hypothetical example (his figure 1, page 5):</para>
		<para>Order      6       5       4       3       2       1       0</para>
		<para>Prefixes   ma-na-  ba-     da-     ga-     ka-     pa-ta-  Stem</para>
		<para>           sa-za-</para>
		<para>The model may need to be modified to accommodate spanned orders. A work-around would be to assign the affixes of the spanning slot to one of the spanned slots, and to create null affixes with the appropriate morphosyntactic features as fillers for the remaining spanned slots. In many cases, the morphosyntactic features of the non-null spanning affixes can be used for these null affixes as well.</para>
	  </comment>
	  <props>
		<basic num="1" id="Name" sig="MultiUnicode"/>
		<basic num="2" id="Description" sig="MultiString"/>
		<rel num="3" id="Slots" card="seq" sig="MoInflAffixSlot">
		  <comment>
			<para>refers to an ordered seq of MoInflAffixSlot; during the course of a derivation, each Affix Slot is applied in sequence, beginning with the top-most slot. While in many (most?) languages the order of attachment of Inflectional affixes is irrelevant, it may occasionally be necessary to specify a derivational order to account for allomorphy.</para>
			<para>Since the left-to-right order is likely to be discovered earlier than the derivation order, it will probably be necessary to provide a default derivation order which can be computed from the order in the PrefixSlots and SuffixSlots attributes (below). Existing front-ends to AMPLE (such as CarlaMen) do something similar by allowing the user to choose to apply all prefixes before all suffixes, or vice versa, and something similar will probably suffice as a default here.</para>
		  </comment>
		</rel>
		<rel num="4" id="Stratum" card="atomic" sig="MoStratum">
		  <comment>
			<para>refers to the MoStratum to which this MoInflAffixTemplate belongs. Normally that would be the final stratum (or at least to the final stratum in which morphology takes place; if one is modeling post-lexical phonology, that would usually be in a stratum after the inflectional morphology). However, in languages where some derivational affixes attach outside of (some) inflection, that derivational morphology (and any subsequent inflectional morphology) will be in a stratum outside of a stratum containing the inflectional affix template.</para>
			<para>This definition assumes there are no cycles, i.e. that one does not get the same kind of inflectional affixes both inside and outside of derivational affixes. That's not obviously correct, e.g. one might have</para>
			<para>    [[[[Noun_root] noun_template ] verbalizer ] verb_template]</para>
			<para>and</para>
			<para>    [[[[Verb_root] verb_template ] nominalizer ] noun_template]</para>
			<para>where the two instances of noun_template and of verb_template are the same. This would be a counterexample (or would require duplicating the templates in the two strata, obviously a sign that something is wrong with the analysis).</para>
		  </comment>
		</rel>
		<owning num="5" id="Region" card="atomic" sig="FsFeatStruc">
		  <comment>
			<para>owns an FsFeatStruc defining the region of the paradigm for which this template is relevant. The idea here is that in some regions of the template (typically, things like participles or imperatives), there may be fewer affix slots than in other regions. While one could use the same template for all regions, with affixes in some of the slots restricted to appearing only with certain features (such as [?participle]), this is probably not the simplest analysis (since it requires all affixes in those slots to be so marked, including what would otherwise be default affixes).</para>
			<para>If this attr is empty, then this template pertains to the entire paradigm except for any regions covered by templates ordered before this one in the PartOfSpeech.AffixTemplates attr of the owner.</para>
		  </comment>
		  <notes>
			<para>The algorithm for choosing the appropriate template can use the first template whose _pRegion_ is a subset of the inflectional features to be realized on the word. That means that the exceptional templates (e.g. those for participles or imperatives) can be ordered first, and the default template last--so the default template doesn't actually have to specify anything in its pRegion attr.The idea here is that in some regions of the template (typically, things like participles or imperatives), there may be fewer affix slots than in other regions. While one could use the same template for all regions, with affixes in some of the slots restricted to appearing only with certain features (such as [-participle]), this is probably not the simplest analysis (since it requires all affixes in those slots to be so marked, including what would otherwise be default affixes).If this attr is empty, then this template pertains to the entire paradigm except for any regions covered by templates ordered before this one in the pAffixTemplates attr of the owning PartOfSpeech.</para>
		  </notes>
		</owning>
		<rel num="6" id="PrefixSlots" card="seq" sig="MoInflAffixSlot">
		  <comment>
			<para>refers to an ordered seq of MoInflAffixSlot, i.e. those slots which correspond (roughly) to prefixes. The order is from the innermost affix out, i.e. right-to-left.</para>
			<para>The reason for this attribute (and for the SuffixSlots attribute, below) is that the Slots attribute is a derivation order, i.e. the order in which the affixes are applied during a derivation; while the partition into prefix and suffix slots is for purposes of display, and to support the stealth-to-wealth concept (see discussion above, under slots).</para>
			<para>For most languages, the PrefixSlots and the SuffixSlots will partition the entire set of slots. Of course, this assumes that no affix slot contains both prefixes and suffixes (i.e. there is no discontinuous bleeding), and that affixes of reduplication, infixes, circumfixes, simulfixes etc. can be shoe-horned into one or the other of these attributes. There are almost certainly languages where this will not work, and for which the user may wish to ignore the prefix and suffix division. Accordingly, some alternative sort of display should be available for that situation. An example of such a language is Huave (Matthews 1972b), for which some slots contain both prefixes and suffixes; see also Stump's (1992) discussion of "ambifixal position classes."</para>
		  </comment>
		  <notes>
			<para>The reason for this attribute (and for the pSuffixSlots attribute, below) is that the pSlots attribute is a derivation order, i.e. the order in which the affixes are applied during a derivation; while the partition into prefix and suffix slots is for purposes of display, and to support the stealth-to-wealth concept (see discussion above, under slots).For most languages, the pPrefixSlots and the pSuffixSlots will partition the entire set of slots. Of course, this assumes that there is no affix slot contains both prefixes and suffixes (i.e. there is no discontinuous bleeding), and that affixes of reduplication, infixes, circumfixes, simulfixes etc. can be shoe-horned into one or the other of these attributes. There are almost certainly languages where this will not work, and for which the user may wish to ignore the prefix and suffix division. Accordingly, some alternative sort of display should be available for that situation.</para>
		  </notes>
		</rel>
		<rel num="7" id="SuffixSlots" card="seq" sig="MoInflAffixSlot">
		  <comment>
			<para>refers to an ordered seq of MoInflAffixSlot, i.e. those slots which correspond (roughly) to suffixes. The order is from the innermost affix out, i.e. left-to-right. See discussion re PrefixSlots concerning other types of affixes.</para>
		  </comment>
		</rel>
		<basic num="8" id="Final" sig="Boolean">
		  <comment>
			<para>In languages like Quechua, one can inflect a verb stem with all but tense. Instead one adds a derivational affix (participle) which creates a noun. The resulting stem is then inflected like a noun. </para>
			<para>To model this, we need the regular verbal template (including tense) and a template that has all but tense. When the former is applied to a stem, it produces a well-formed word. The latter is not. </para>
			<para>If we add a boolean to MoInflAffixTemplate that indicates that the template is non-final, then we can have our word grammar reject an analysis that ends with the non-final template (i.e. it does not have the required derivation and inflection). The default value for this boolean would indicate "final". </para>
			<para>The attribute could be called Final (with a default value of "true").</para>
		  </comment>
		</basic>
		<basic num="9" id="Disabled" sig="Boolean">
		  <comment>
			<para>Indicates whether the template is currently active and therefore will be used by the parser (false) or if it is not active (true) and therefore ignored by the parser (but still available for the user to see).</para>
			<para>The default value is false.</para>
		  </comment>
		</basic>
		<rel num="10" id="ProcliticSlots" card="seq" sig="MoInflAffixSlot">
		  <comment>
			<para>Refers to an ordered seq of MoInflAffixSlot, i.e. those slots which correspond to proclitics. The order is from the innermost proclitic out, i.e. right-to-left.</para>
			<para>The reason for this attribute (and for the EncliticSlots property) is that the Slots attribute is a derivation order, i.e. the order in which the proclitics are applied during a derivation.</para>
		  </comment>
		</rel>
		<rel num="11" id="EncliticSlots" card="seq" sig="MoInflAffixSlot">
		  <comment>
			<para>Refers to an ordered seq of MoInflAffixSlot, i.e. those slots which correspond to enclitics. The order is from the innermost enclitic out, i.e. left-to-right.</para>
			<para>The reason for this attribute (and for the ProcliticSlots property) is that the Slots attribute is a derivation order, i.e. the order in which the enclitics are applied during a derivation.</para>
		  </comment>
		</rel>
	  </props>
	</class>
	<class num="38" id="MoInflAffMsa" abstract="false" abbr="amsa" base="MoMorphSynAnalysis" depth="1">
	  <comment>
		<para>An MoInflectionalAffixMsa defines an inflectional affix, i.e. the features which the affix realizes together with the phonological process applied to a stem to yield an inflected stem. The meaning of the inflectional affix is supplied by the Sense(s) which point to this morphosyntactic information item, but it is duplicated by the InflectionFeatures attribute (below).</para>
		<para>In some theories, grammatical morphemes like inflectional affixes are held not to have a sense per se, but only grammatical meaning (which in the model described here, would be encoded directly in the nflectionFeatures attribute).</para>
		<para>Inflectional affixes are treated in a realizational approach, as in Anderson 1992 etc. There is no provision in the model at this point for alternative treatments of inflection, e.g. a Lieber-style analysis. That could probably be added as an alternative theory of inflectional morphology at a later date, although the price would be complication.</para>
		<para>MoInflectionalAffixMsas are owned in the lexical database. Thus, they may be referred to (indirectly) by different MoInflectionClasses.</para>
		<para>There will doubtless be other attributes of this class (such as glosses); those defined here are just the ones necessary for the paradigm model.</para>
		<para>Renamed from MoInflectionalAffixMsa for the Firebird Port.</para>
	  </comment>
	  <props>
		<owning num="1" id="InflFeats" card="atomic" sig="FsFeatStruc">
		  <comment>
			<para>Owns an FsFeatStruc, representing the morphosyntactic features realized by this affix.</para>
			<para>Most commonly, the feature values of this FsFeatStruc will belong to the PartOfSpeechGrammar.doc - PartOfSpeech.vAllInflectableFeatures of the stem to which the inflectional affix attaches, but may also include any of the features in the vAllInherentFeatureValues or vAllBearableFeatures attrs. For example, in Tzeltal there are two incompletive aspect prefixes, distinguished by whether the stem to which they attach is transitive or intransitive. The aspect feature would be an inflectable feature of verbs, but the transitivity feature would be either an inherent feature of the stem (assuming transitive and intransitive verbs have distinct parts of speech) or a bearable feature (if transitive and intransitive verbs are both treated as having the part of speech verb, and are distinguished by the transitivity feature alone).</para>
			<para>In determining what feature values can be added to a given FsFeatStruc, it will probably be desirable to disallow conflicting feature values (or even assigning the same feature value twice). However, it is permissible to have two different feature values at different places in an FsComplexValue; for example, [[Subject [Person 1]] [Object [Person 2]]].</para>
			<para>In the course of a stealth-to-wealth analysis, a single affix might occupy a set of cells in a paradigm, where the cells do not form a natural class, and where they are not an 'elsewhere' case, or at least the user does not recognize them as such. This situation can be accommodated by the use of FsFeatStruc.FeatDisj. The goal at the 'wealth' end would be to find a natural class for the cells, thereby eliminating the feature disjunction, or to use disjunctive ordering within an MoInflAffixSlot to allow the statement of the features in a non-disjunctive manner.</para>
			<para>Changed from InflectionFeatures for the database port.</para>
		  </comment>
		</owning>
		<rel num="2" id="AffixCategory" card="atomic" sig="CmPossibility">
		  <comment>
			<para>In traditional interlinearizing programs, the user is encouraged to provide a part-of-speech or category for all morphemes in a word. Inflectional affixes such as PAST, PRESENT and FUTURE might be labelled as tense. Derivational affixes often take labels very similar to their glosses - CAUSATIVE might be labelled as causative or causative marker or simply verb affix. This field is provided here to allow the user to label affixes in this way for "stealth" purposes only. Inflectional affixes should ultimately be captured in inflectional templates and slot names used for interlinearizing. Derivational affixes should be default have a CmPossibility of "derv" (derivational affix).</para>
		  </comment>
		  <notes>
			<para>This field is also provided for import of legacy data. The import mechanism should differentiate between affixes and roots/stems. Roots and stems will have their parts-of-speech placed in the PartOfSpeech list while affixes will have theirs placed in the AffixCategoryList.</para>
		  </notes>
		</rel>
		<rel num="5" id="PartOfSpeech" card="atomic" sig="PartOfSpeech"/>
		<rel num="7" id="Slots" card="col" sig="MoInflAffixSlot"/>
		<rel num="8" id="FromProdRestrict" card="col" sig="CmPossibility">
		  <comment>
			<para>Refers to a collection of CmPossibility, giving any restriction classes which the stem to which this affix attaches must bear. If this attribute is empty, this affix may attach to a stem regardless of what restriction classes the stem bears (see MoStemMsa.ProductivityRestrictions). If there are two or more restriction classes listed for this affix, then the stem must have at least all of these restriction classes in its MoStemMsa.ProductivityRestrictions attribute in order for this affix to attach to the stem. The stem could have more restriction classes, but not less. (Note that unlike the case with MoDerivationalAffixMsa, there is no 'to productivity restrictions' attribute for inflectional affixes: inflectional affixes cannot add restriction classes to a word.)</para>
			<para>Changed from FromProductivityRestrictions.</para>
		  </comment>
		</rel>
	  </props>
	</class>
	<class num="39" id="MoInflClass" abstract="false" abbr="infl" base="CmObject" depth="0">
	  <comment>
		<para>Inflection Classes correspond to the traditional idea of declension classes (for nouns and adjectives) and conjugation classes (for verbs). The concept is sometimes collapsed with the notion of paradigms (e.g. the "er paradigm"), which may cause confusion.</para>
		<para>Inflection Classes are abstract in the sense that they give instructions for how to build the paradigm of a given lexeme; in that sense, they are like class definitions as contrasted with instances of a class.</para>
		<para>Inflection Classes are owned by a PartOfSpeechgrammar.rtf - PartOfSpeech or by another MoInflectionClass. They thus form a default inheritance hierarchy from most general to most specific, so that Inflection Classes that are specializations of other Inflection Classes can be defined. Importantly, such specializations can define cells of the paradigm which are filled in different ways-exceptions to the inheritance hierarchy.</para>
		<para>There are limits to how far a given Inflection Class can deviate from the Inflection Class that it inherits from. First, there is no provision for inheritance across branches of the tree, i.e. this is a "tree-structured" inheritance hierarchy. Inheritance across branches would allow e.g. the Spanish verb tener to be described as a specialization of both the class of verbs showing the e/ye alternation and of the class showing the n/ng alternation. The problem is that with this across-branches inheritance, it would be possible for a given lexeme to have conflicting properties (ways to fill a single cell) inherited from two or more classes, neither of which is a specialization of the other, and it would be unclear which property "wins." In phonology, an analogous problem would seem to arise with "phonological rule features," each of which can trigger a different set of phonological rules. But the problem is resolved (in derivational theories) because the extrinsic ordering of those rules resolves any conflict, essentially resulting in prioritized multiple inheritance. (Similarly for the inheritance of conflicting phonological constraints under theories with ranked violable constraints, such as Optimality Theory.)</para>
		<para>A second limitation on inheritance is that inflection classes cannot specify alternative dimensions to their paradigms (PartOfSpeech.InflectableFeatures), because the dimensions are defined by the PartOfSpeech that ultimately owns the inflection classes. This limitation is probably realistic.</para>
		<para>A third limitation is that while an Inflection Class can specify an entirely different MoInflAffixTemplate from that of its parent Inflection Class, it cannot specify that one slot within the Affix Template it inherits is different, or that one affix within a given MoInflAffixSlot of that inherited Affix Template is different. This is a serious limitation, as it might be desirable to describe sub-inflection classes in precisely this way. However, it is not clear how this could be implemented , particularly if the inherited-from Template or Slot changes. For example, if a daughter Inflection Class replaced one of the slots of the parent Inflection Class with another, what would happen if the user decided to split the parent class's slot into two slots, or combine it with another slot?</para>
		<para>Renamed from MoInflectionClass</para>
	  </comment>
	  <props>
		<basic num="1" id="Abbreviation" sig="MultiUnicode">
		  <comment>
			<para>a multiUnicode string, storing an abbreviated form of the Name. Probably useful for displays. Probably defaults to the first eight or so chars of the Name.</para>
		  </comment>
		</basic>
		<basic num="2" id="Description" sig="MultiString">
		  <comment>
			<para>multilingual string, containing the user's description/ explanation of this inflection class.</para>
		  </comment>
		</basic>
		<basic num="3" id="Name" sig="MultiUnicode">
		  <comment>
			<para>A multiUnicode string, e.g. "3rd. declension" or "?er verbs".</para>
		  </comment>
		</basic>
		<owning num="4" id="Subclasses" card="col" sig="MoInflClass">
		  <comment>
			<para>owns a collection of MoInflectionClasses, each of which is a specialization of this Inflection Class. Part of the S2W process is decreasing the number of inflection classes by pushing identical information in subclasses up into the parent inflection class, and by accounting for differences among subclasses in other ways (e.g. as phonologically predictable allomorphy, or by features such as gender that are not among the PartOfSpeech.InflectableFeatures attribute of the owner).</para>
		  </comment>
		</owning>
		<owning num="5" id="RulesOfReferral" card="seq" sig="MoReferralRule">
		  <comment>
			<para>owns a sequence of MoReferralRule. Like the attribute pRulesOfReferral in the class PartOfSpeech, except that rules of referral which are owned by the PartOfSpeech hold for all lexemes of that part of speech (regardless of inflection class), whereas rules of referral owned by this class hold only for lexemes of a particular class. (In Stump's (1993a) notation, the latter case corresponds to indicating a 'CLASS' for the Referral Rule.)</para>
		  </comment>
		</owning>
		<owning num="6" id="StemNames" card="col" sig="MoStemName">
		  <comment>
			<para>owns a collection of MoStemNames, which define any non-default inflectional stems of the inflection class (but not the default stem) in addition to those found in the PartOfSpeech.</para>
			<para>The MoStemNames are interpreted as a disjunctively ordered list, i.e. in selecting a Stem for a given word, the list of StemNames is searched linearly, stopping at the first one for which one of its cells unifies with the FsFeatStruc of the word to be derived (see Choosing a Stem Allomorph). The order of the MoStemNames in this attribute is therefore important.</para>
			<para>If this attribute is empty, it defaults to the value of the same attribute in its owner. This allows e.g. defining a set of stem names for all verbs, and inheriting those names for all inflection classes of verb (as well as for all subcategories of verb). It should probably be possible to block such inheritance without specifying any stem names, so there needs to be some specified value for that ('nil', say).</para>
		  </comment>
		</owning>
		<owning num="7" id="ReferenceForms" card="col" sig="FsFeatStruc">
		  <comment>
			<para>ReferenceForms: owns a collection of FsFeatStruc, each of which defines the cell whose inflection uniquely picks out an inflection class. (Cf. Carstairs-McCarthy 1991, particularly section 8). Usually, the reference forms belonging to a PartOfSpeech will suffice for all the MoInflectionClasses, i.e. a single "Primary Reference Form" (Carstairs-McCarthy's term). In some cases, however, it may prove necessary to provide a secondary reference form to distinguish among "mixed" classes (see again the discussion in Carstairs-McCarthy 1991.) This attr is then where the secondary reference form would be stored. The classes which need to be distinguished by ReferenceForms will presumably constitute the members of the Subclasses attr of some parent inflection class, together with that parent inflection class. The appropriate class to list the ReferenceForms will then be that parent class, and the daughter classes will inherit that property via their vAllReferenceForms (see below).</para>
			<para>Note that this attribute performs no particular function in any of the algorithms used for computing affixed forms. However, it may be useful in the context of a dictionary, e.g. for providing principal parts.</para>
		  </comment>
		</owning>
	  </props>
	</class>
	<class num="40" id="MoMorphData" abstract="false" abbr="mdat" base="CmObject" depth="0" singleton="true">
	  <comment>
		<para>This class holds the few items of information which are relevant only to the morphology. Presumably there will be virtual attributes for other things, e.g. all derivational affixes or all inflectional affixes. I have not defined these (but see the similar attributes of MoStratum).</para>
		<para>Renamed from MoMorphologicalData for the Firebird Port.</para>
	  </comment>
	  <props>
		<owning num="1" id="Strata" card="seq" sig="MoStratum">
		  <comment>
			<para>owns a col of MoStratum objects, in order from shallowest to deepest.</para>
		  </comment>
		</owning>
		<owning num="2" id="CompoundRules" card="seq" sig="MoCompoundRule">
		  <comment>
			<para>owns a seq of MoCompoundRules. (Alternatively, these could be owned in the stratum to which they belong - see MoStratum.vCompoundRules for discussion.) The order corresponds to the order in which the compounding rules apply in a derivation.</para>
		  </comment>
		</owning>
		<owning num="3" id="AdhocCoProhibitions" card="col" sig="MoAdhocProhib">
		  <comment>
			<para>Used to hold the list of ad hoc cooccurrence restrictions. (Ideally, this is empty!)</para>
		  </comment>
		</owning>
		<rel num="5" id="AnalyzingAgents" card="col" sig="CmAgent"/>
		<owning num="6" id="TestSets" card="col" sig="WfiWordSet">
		  <comment>
			<para>WfiWordSets are a collection of words that the user might want to use to test his word grammar as he adjusts morphological rules and the lexicon.</para>
		  </comment>
		</owning>
		<owning num="7" id="GlossSystem" card="atomic" sig="MoGlossSystem"/>
		<basic num="8" id="ParserParameters" sig="Unicode">
		  <comment>
			<para>We need a place to put "maximum parses" and other related parameters. </para>
			<para>Note: The following parameters could easily need to be controlled by the user (and are already set as parameters in the XSLT that creates the AD.CTL file): </para>
			<para>prmMaxNull - maximum number of nulls &lt;p/&gt;</para>
			<para>prmMaxPrefixes - maximum number of prefixes (default is 5) &lt;p/&gt;</para>
			<para>prmMaxSuffixes - maximum number of suffixes (default is 255) &lt;p/&gt;</para>
			<para>prmMaxInfixes - maximum number of infixes (default is 0 unless there are infixes in which case it is 1) &lt;p/&gt;</para>
			<para>prmMaxRoots - maximum number of roots that can compound (default is 2 if there are compound rules; otherwise it is 1) &lt;p/&gt;</para>
			<para>[There is one other parameter for max number of properties, but we should be able to calculate that number based on the data - I'll fix this.] </para>
		  </comment>
		</basic>
		<owning num="9" id="ProdRestrict" card="atomic" sig="CmPossibilityList">
		  <comment>
			<para>This reflects what is also referred to as exception features in the literature. It defines class identifiers that can be associated with non-productive derivational or inflectional affixes that only go on stems that belong to the same class. An example from English is the feature [+Latinate], marking that part of the English vocabulary which is etymologically derived from Latin, and which has certain synchronic properties. For example, the suffix -ity attaches only to [+Latinate] stems (Aronoff 1976: 51): felicity, vivacity, *widity, *strongity. The similar suffix -ness, on the other hand, attaches to more or less all adjectives regardless of this feature. Similar restrictions are apparently found in other languages which have undergone substantial borrowing, e.g. Mohawk and Dutch are said to have restrictions which depend on whether or not stems were borrowed from French. Maybe there are other sources of such restrictions as well. These restrictions cannot be handled by inflection classes. The reason is that inflection classes and exception features are likely to be cross-cutting distinctions.</para>
			<para>Changed from ProductivityRestrictions</para>
		  </comment>
		</owning>
	  </props>
	</class>
	<class num="41" id="MoMorphSynAnalysis" abstract="true" abbr="msa" base="CmObject" depth="0">
	  <comment>
		<para>It is intended to group together the morphosyntactic information about a mono- or poly-morphemic object (roots, affixes, composite stems...); in essence, whatever morphosyntactic properties a parser could be expected to "know", as opposed to phonological or semantic properties. (The reference to a parser is for illustrative purposes only; MoMorphoSyntaxAnalysis objects are relevant regardless of whether the system contains a parser.)</para>
		<para>This is an abstract class. Subclasses for stems, derivational affixes, and inflectional affixes are discussed here; LexEntries also own MoMorphoSyntaxAnalysis objects, e.g. for words and idioms.</para>
		<para>Notice that the three subclasses have an attr named Allomorphs, although the signature is MoStemAllomorph in the case of MoStemMsa, and MoAffixForm in the case of the other two classes.</para>
		<para>Additional Notes:</para>
		<para>From a broad perspective, theories of morphology can be divided into morpheme-based theories and word-based (or better, lexeme-based) theories. Scalise (1986: 40; drawing on Aronoff 1976) lists the following characteristics of the 'Word Based Hypothesis' (in contradiction to a morpheme-based analysis):</para>
		<para>1. The bases of Word Formation Rules (WFRs, i.e. derivational affixation) are words, not morphemes. One issue here is whether words like perceive, deceive, conceive etc. should be broken down into meaningless morphemes per?, de?, con?, and ?ceive (note that ?ceive has the allomorph ?cept in nominalizations of all these words: perception etc.). Similarly with respect to words like strawberry (where berry has its expected meaning, but straw does not) and cranberry (where cran apparently has no meaning apart from this word). Another issue is whether words like serendipity and total are polymorphemic (serendip + i + ty and tot + al); Aronoff would claim they are not.</para>
		<para>2. These words must be existing words, as opposed to possible but non-existing words. For example, recitation cannot be derived from *recitate, nor approbation from *approbate.</para>
		<para>3. The base of a WFR must be a single word, not more (i.e. a phrase; clitics are thus a separate issue) or less (a bound form; see point (1) above).</para>
		<para>4. The input of a WFR must be a major category, i.e. N, V or A, or in some languages P. Adverbs are seldom discussed, but at least some adverbs (such as locatives and VP- or S-modifiers) would presumably be included under one of the other major categories. What is ruled out is that the base might be a category like determiner, 'particles', or an uninflectable adverb like very.</para>
		<para>5. The output of a WFR must be a major category.</para>
		<para>However, the term 'word' in the above has led to confusion. Aronoff was not concerned in his 1976 book with inflectional affixation, so the term 'word' might be better understood as 'inflectional stem' or 'lexeme', i.e. the base to which inflectional affixes attach. Thus, if in some language, all words of a given category bear (overt) inflectional affixes, talking about the stems of that language does not violate the Word Based Hypothesis. What would violate the Word Based Hypothesis would be an analysis in which -ceive and -mit were stored in the lexicon as stems, and per-, de-, con- etc. were analyzed as prefixes attaching to such stems. Putting it differently, analyses which violate the criteria in points (1-3) might be seen as over-analysis. Thus, -ceive and -mit are not words (point 1), and they are certainly not existing words (point 2); at most, they are bound forms (point 3).</para>
		<para>The existence of subclasses of this class for sub-word things (stems and affixes) is not intended to prevent modeling lexeme-based theories. In fact, while the conceptual model given here does not actually prevent the user from doing morpheme-based morphology in violation of the Word Based Hypothesis, he is not encouraged to do so, since lexemes listed in the lexicon are expected to have meanings (senses) associated with them (issues 1-2). At the same time, the model does not enforce points (3-5), nor can it probably do so on a universal basis. For example, the borderline between major categories and minor categories (points 4-5) is not clear across languages. Some languages have inflectable prepositions, and it is at least conceivable in some of these languages that those prepositions will also serve as the base for derivational morphology.</para>
		<para>In summary, the model is intended to support lexeme- (stem-) based morphology to the extent possible. With regard to affixes: some theories (e.g. a-morphous morphology, Anderson 1992) do not consider affixes to be morphemes, in the sense of items listed in the lexicon. The existence of the classes MoInflectionalAffixMsa (for inflectional affixes) and MoDerivationalAffixMsa (for derivational affixes), and the storage of objects of such classes in LexEntry objects, is not intended as a theoretical statement.</para>
		<para>Renamed from MoMorphoSyntaxAnalysis for the Firebird Port.</para>
	  </comment>
	  <notes>
		<para>From a broad perspective, theories of morphology can be divided into morpheme-based theories and word-based (or better, lexeme-based) theories. The existence of subclasses of this class for sub-word things (stems and affixes) is not intended to prevent modeling the latter class of theories.With regard to stems: Scalise (1986: 40; drawing on Aronoff 1976) lists the following characteristics of the 'Word Based Hypothesis' (in contradiction to a morpheme-based analysis):1. The bases of Word Formation Rules (WFRs, i.e. derivational affixation) are words, not morphemes. One issue here is whether words like perceive, deceive, conceive etc. should be broken down into meaningless morphemes per-, de-, con-, and ceive (note that ceive has the allomorph cept in nominalizations of all these words: perception etc.). Similarly with respect to words like strawberry (where berry has its expected meaning, but straw does not) and cranberry (where cran apparently has no meaning apart from this word). Another issue is whether words like serendipity and total are polymorphemic (serendip + i + ty and tot + al); Aronoff would claim they are not.2. These words must be existing words, as opposed to possible but non-existing words. For example, recitation cannot be derived from *recitate, nor approbation from *approbate. This suggests that we have a complex affix -ation.3. The base of a WFR must be a single word, not more (i.e. a phrase; clitics are thus a separate issue) or less (a bound form; see point (1) above).4. The input of a WFR must be a major category, i.e. N, V or A, or in some languages P. Adverbs are seldom discussed, but at least some adverbs (such as locatives and VP- or S-modifiers) would presumably be included under one of the other major categories. What is ruled out is that the base might be a category like determiner, 'particles', or an uninflectable adverb like very.5. The output of a WFR must be a major category.However, the term 'word' in the above has lead to confusion. Aronoff was not concerned in his 1976 book with inflectional affixation, so the term 'word' might be better understood as 'inflectional stem' or 'lexeme', i.e. the base to which inflectional affixes attach. Thus, if in some language, all words of a given category bear (overt) inflectional affixes, talking about the stems of that language does not violate the Word Based Hypothesis. What would violate the Word Based Hypothesis would be an analysis in which - ceive and - mit were stored in the lexicon as stems, and per-, de-, con- etc. were analyzed as prefixes attaching to such stems. Putting it differently, analyses which violate the criteria in points (1-3) might be seen as over-analysis. Thus, - ceive and - mit are not words (point 1), and they are certainly not existing words (point 2); at most, they are bound forms (point 3).The conceptual model given here does not actually prevent the user from doing morpheme-based morphology in violation of the Word Based Hypothesis, but neither is he encouraged to do so, since lexemes listed in the lexicon are expected to have meanings (senses) associated with them (issues 1-2). We do not enforce points (3-5), nor can we probably do so on a universal basis. For example, the borderline between major categories and minor categories (points 4-5) is not clear across languages. Some languages have inflectable prepositions, and it is at least conceivable in some of these languages that those prepositions will also serve as the base for derivational morphology.With regard to affixes: some theories (e.g. a-morphous morphology, Anderson 1992) do not consider affixes to be morphemes, in the sense of items listed in the lexicon. The existence of the classes MoInflectionalAffixMsa (for inflectional affixes) and MoDerivationalAffixMsa (for derivational affixes), and the storage of objects of such classes in LexEntry objects, is not intended as a theoretical statement.************** vAdhocCoProhibitions: a virtual attr, consisting of the backrefs to this object from MoAdhocCoProhibition objects. The other refs from each such co-occurrence object point to other morphemes with which this stem or affix cannot co-occur.</para>
	  </notes>
	  <props>
		<rel num="1" id="Components" card="seq" sig="MoMorphSynAnalysis">
		  <comment>
			<para>points to an ordered seq of other MoMorphoSyntaxAnalysis objects, which are interpreted as the morphemes or stems that make up this object.</para>
			<para>Additional Notes:</para>
			<para>Ordinarily, this would only be appropriate for stems which are not roots, hence it would be an attribute of MoStemMsa. I believe it is here on the superclass because under the stealth-to-wealth concept, the user may be in a state where he realizes something is composite, but has not yet worked out all the morphemes of which it is composed. This attribute could then be used to point to the parts that have already been discovered. Possibly when the user succeeds in completely decomposing the stem or composite affix, this object could go away, although it may be beneficial to retain it for future comparisons. Another possible use might be for a portmanteaux affix with a partial analysis, or for 'complex' affixes like the English ?ation (which under the Word Based Hypothesis, cannot be composed of the suffixes ?at and ?ion because of its appearance in words like recitation, since there is no word *recitate).</para>
			<para>I have defined this as an ordered seq on the assumption that the order of the components will match the left-to-right order of the morphemes. This is not unproblematic: some morphemes may be unanalyzed, and some morphemes may not appear in a strict left-to-right order (e.g. infixes). The former problem could be fixed by the use of placeholder (uninstantiated) Msas; the latter could be fixed either by defining a canonical order, or by using derivational order instead.</para>
		  </comment>
		</rel>
		<basic num="2" id="GlossString" sig="Unicode">
		  <comment>
			<para>Stores the gloss string generated by the sequence of MoGlossItems (association GlossBundle). The user can override this if necessary.</para>
		  </comment>
		</basic>
		<rel num="3" id="GlossBundle" card="seq" sig="MoGlossItem">
		  <comment>
			<para>The functional gloss for this MSA is the ordered bundle of MoGlossItems that it points to. These are ordered as necessary to create the desired gloss string.</para>
			<para>When the user selects gloss items from the language-specific gloss system to form a composite gloss, this analysis is stored in the MSA as a gloss bundle (which an attribute on MSA that stores a set of references to all the selected gloss items). The language-specific feature structure for an MSA is automatically generated by computing the unification of all the feature structure fragments in the gloss bundle.</para>
		  </comment>
		</rel>
		<basic num="4" id="LiftResidue" sig="Unicode"/>
	  </props>
	</class>
	<class num="42" id="MoMorphType" abstract="false" abbr="mot" base="CmPossibility" depth="1">
	  <comment>
		<para>There is one of these objects for each morpheme type, and are owned by the CmPossibilityList for the language. The attributes name and abbreviation are inherited from the superclass, CmPossibility.</para>
	  </comment>
	  <props>
		<basic num="1" id="Postfix" sig="Unicode">
		  <comment>
			<para>like pPrefix, but added after the fForm. Often a dash for prefixes and infixes, and perhaps proclitics.</para>
		  </comment>
		</basic>
		<basic num="2" id="Prefix" sig="Unicode">
		  <comment>
			<para>Attached to the beginning of the fForm of an MoForm which belongs to this MoMorphType for display purposes (??). Typically, this will be a dash for suffixes, infixes and perhaps enclitics. </para>
		  </comment>
		</basic>
		<basic num="3" id="SecondaryOrder" sig="Integer">
		  <comment>
			<para>Determines sorting when there are homographic forms that are of different morph types. For example what order does in, in-, -in, in= and =in and -in- appear IN the dictionary. </para>
		  </comment>
		</basic>
	  </props>
	</class>
	<class num="44" id="MoReferralRule" abstract="false" abbr="rrul" base="CmObject" depth="0">
	  <comment>
		<para>Rules of Referral are used when one cell of a paradigm is realized in the same way as another cell-that is, to define syncretisms in a paradigm. Specifically, they are intended to describe syncretisms which cannot be captured by the use of underinstantiated morphosyntactic feature structures and disjunctive ordering of affixes. Typically, syncretisms appear in the more marked portions of the paradigm.</para>
		<para>As an example of a situation where referral rules are not necessary, suppose affix A marks the genitive case, affix B marks the dative case, and affix C is used elsewhere (perhaps in the nominative and accusative cases). This situation can be easily captured by the use of features and disjunctive ordering as follows: affix A realizes the morphosyntactic feature [genitive case], affix B realizes the feature [dative case], and affix C is not marked as realizing any morphosyntactic features-but crucially, it is ordered after affixes A and B. In this situation, there is no need for any rule of referral. An analysis using a default will always be possible where only a single feature is involved, and often in other situations.</para>
		<para>Another situation in which rules of referral are not necessary, is where the features realized by an affix constitute a natural class. For example, suppose a verb paradigm generally distinguishes singular and plural subject, as well as person of the subject, except that the second person singular and plural are represented by a single affix. While the other affixes mark feature values for both number and person, the second person affix can be seen as marking the natural class of second person.</para>
		<para>On the other hand, if a single affix marks, say, second person singular and third person plural, there is probably no natural class which captures these two categories. If these categories do not constitute an elsewhere case, then they would be candidates for a referral rule.</para>
		<para>Another situation in which a referral rule would be appropriate arises in an agglutinating language, where an entire syntagmatic series of affixes are the same for two positions in the paradigm. Stump (1993a) gives an example from Macedonian (see his table 2, page 452).</para>
		<para>Besides their ordinary use in capturing true cases of syncretism, rules of referral are also important in the context of stealth-to-wealth morphology. Specifically, the linguist can quickly capture syncretisms in a paradigm using rules of referral, and later decide whether there might be a more elegant way of capturing a syncretism using appropriate features, disjunctive ordering, and elsewhere cases.</para>
		<para>In the context of Stealth-to-wealth morphology, one way to initially assign a value to the Input and Output fields (defined below) of a Rule of Referral would be to select one or more cells in a paradigm as the Input, and one cell as the Output. The system could automatically remove any feature values from the output which were unchanged from the input, thereby simplifying the Output field. Later, the user could collapse several Rules of Referral which produced similar Outputs. For example, suppose a language has three genders, and that for each gender the accusative plural is syncretic with the corresponding nominative plural. Then as a first cut, the linguist might have three Rules of Referral, one for each gender. But these rules could be collapsed by removing the gender features from the inputs.</para>
		<para>Stump (1993a) discusses two kinds of rules of referral: 'broad rules', which say that one cell of a paradigm is realized in the same way as another cell; and 'narrow rules', which say that one rule (affix) is used in place of another. The difference is clearest in agglutinative systems (as opposed to so-called 'inflecting' languages, like Latin): under the narrow construal of rules of referral, it is possible for just one affix out of the sequence of affixes of a given word to be realized by a rule of referral. Under the broad construal, this cannot happen (or at least it cannot be said in quite those simple terms).</para>
		<para>Despite the limitations, I have defined rules of referral in this implementation to the 'broad' category. The reason is that 'narrow' rules of referral presuppose a more complicated sort of morphological rule system than what I am proposing here. Some of the effect of 'narrow' rules of referral could be obtained by allowing disjunction in the morphosyntactic feature specifications of Inflectional rules, which might be a simpler way to do it (and perhaps clearer for the user).</para>
		<para>In the theory of Distributed Morphology (see e.g. Halle and Marantz 1993; Noyer 1992, 1998; see also the discussion of the latter paper in Carstairs-McCarthy 1998a), rules of referral are replaced by rules of 'impoverishment', which (roughly speaking) delete morphosyntactic features from a word to be generated, rather than change them. I have not included rules of impoverishment in this model, on the assumption that working with such rules is probably too complex for most of our users, and that Distributed Morphology is a narrowly followed theory. (I'm sure its proponents wouldn't agree with me on that!)</para>
	  </comment>
	  <props>
		<basic num="1" id="Name" sig="MultiUnicode">
		  <comment>
			<para>a multiUnicode string. Not used in any algorithms, but people like to name things. Maybe we want an abbreviation (for displays), too?</para>
		  </comment>
		</basic>
		<basic num="2" id="Description" sig="MultiString">
		  <comment>
			<para>multilingual string, containing the user's description/ explanation of this rule.</para>
		  </comment>
		</basic>
		<owning num="3" id="Input" card="atomic" sig="FsFeatStruc">
		  <comment>
			<para>owns an FsFeatStruc, constituting the morphosyntactic feature values which must be present in a word in order for this Rule of Referral to apply.</para>
			<para>Often these features form an 'environment' which is not altered in the Output. However, this is true only if the input features are disjunctive with the output features. For instance, suppose in some language the nominative plural of nouns is syncretic with the nominative singular. Assuming singular and plural are the two possible values of 'number' in this language, this syncretism can be represented by a rule which has as input [case: nominative] and as output [number: singular]. But it is not always possible to make the input and output features disjunctive, particularly (but not only) where features are non-binary. For example, if the above syncretism held in a language which distinguished dual number, and the nominative dual was distinct from the singular (and plural) nominative forms, then it would be necessary to mention the 'number' feature both in the input and in the output, to prevent the rule from overapplying to the dual. It might be possible (and desirable) to have a view of rules of referral in which the input features which are unaffected in the output are distinguished (as a sort of environment) from the input features which are changed in the output.</para>
			<para>Additional notes: In Stump's (1993a, (11) page 457) format for a Rule of Referral, this corresponds to τ on the left-hand side.</para>
		  </comment>
		</owning>
		<owning num="4" id="Output" card="atomic" sig="FsFeatStruc">
		  <comment>
			<para>Constitutes the morphosyntactic feature values which the Rule of Referral outputs.</para>
			<para>Additional notes: In Stump's (1993a, (11) page 457) format for a Rule of Referral, this corresponds to [F1:v1...Fm:Vm]. Note that the input and output fields may refer to the same features, albeit with different values. This is particularly likely for non-binary features (see Stump's rules (20) and (28), for example), but may also be necessary with binary features (e.g. Stump's rule (54b)). Accordingly, it would be possible to split the input features into a set of features whose values will be changed in the output, and a set of features which effectively form the environment for the change. This could even be done in the 'view' of the rule.</para>
		  </comment>
		</owning>
	  </props>
	</class>
	<class num="45" id="MoStemAllomorph" abstract="false" abbr="salo" base="MoForm" depth="1">
	  <comment>
		<para>This represents the allomorph of a root. A polymorphemic stem may however be represented here under some stealth-to-wealth situations (see discussion of MoMorphoSyntaxAnalysis.Components).</para>
		<para>There are issues here with the interaction between Item-and-Process morphology and the use of root allomorphs. Namely, what is the root chosen on the basis of, if affixes are added processually (that is, as morphological rules which modify the form of the base)? One algorithm would be to try all the allomorphs of the root, attach whatever affixes are to be attached, and see if the output form of the root remains unchanged (meaning that the form of the root originally chosen was "right"). However, that encounters problems in that it is not possible in general to discriminate the root in the surface form of a word to which processual affixes have been attached; there may be no clear boundary between root and affix. It may therefore be the case that the use of this class to account for allomorphy (i.e. having more than one root allomorph for a given root lexeme) should be restricted to Item-and-Arrangement morphology, where an algorithm like that used in STAMP would work. However, this has severe implications for stealth-to-wealth work, in that adding a single Item-and-Process affix would mean that any use of this MoStemAllomorph class would break (at least if the affix and the root allomorphs were morphosyntactically compatible).</para>
	  </comment>
	  <props>
		<rel num="2" id="PhoneEnv" card="col" sig="PhEnvironment">
		  <comment>
			<para>refers to a collection of PhEnvironment objects, describing what the phonetic environment of this allomorph is.</para>
			<para>The reason this is a collection attr (rather than atomic) is to allow for the situation during analysis before the user has managed to collapse what appear to be disparate environments into a single environment. (Note that the 'elsewhere' case can be represented by an empty environment under the assumption of disjunctive ordering.) Hence, a step in the stealth-to-wealth process will be to reduce the cardinality of this collection to one. A collection may of course also be useful for allomorphs which actually does appear in a disparate set of environments.</para>
			<para>For discussion of why this is a ref attribute, rather than an owning attribute, see MoMorphologicalData.PhoneEnvs.</para>
			<para>If this attribute is uninstantiated, there is no phonetic restriction on the environment.</para>
		  </comment>
		</rel>
		<rel num="3" id="StemName" card="atomic" sig="MoStemName">
		  <comment>
			<para>refers to a MoStemName. Ordinarily, only one allomorph of any given stem will bear a given stem name, but this may not be true if there are phonologically conditioned allomorphs as well. If this attribute is empty, this stem is used as the default stem for the paradigm.</para>
		  </comment>
		</rel>
	  </props>
	</class>
	<class num="46" id="LexAppendix" abstract="false" abbr="apdx" base="CmObject" depth="0">
	  <props>
		<owning num="1" id="Contents" card="atomic" sig="StText"/>
	  </props>
	</class>
	<class num="47" id="MoStemName" abstract="false" abbr="snam" base="CmObject" depth="0">
	  <comment>
		<para>This represents one of the various inflectional stems used in a paradigm, other than the default stem. The assumption is that the stems with this stem name cannot be derived by a reasonable phonological rule (or at least that such a rule has not been written yet), and that the stem cannot be treated as an allomorph whose appearance is predictable by its phonological environment. Part of the stealth-to-wealth process consists of replacing such stems where possible with phonologically predictable allomorphs that do not have a particular stem name.</para>
		<para>Additional Notes about PARADIGMS:</para>
		<para>This describes the various classes in the Morphology model that have to do with paradigms. The term'paradigm&amp;apos here refers to the linguistic concept, not a sort of application for working with N-dimensional tables. (Bruce Waters has worked on the latter, and certainly table handling functionality will be necessary to work with linguistic paradigms.) The assumption here is that for some languages, paradigms will be a useful way of exploring the morphology. There is no class called /'Paradigm\'. Paradigms are instead treated as a sort of virtual attribute (see MoStemMsa.vParadigm). This is not intended to be a theoretical stand; some theories of morphology assign a fundamental status to paradigms (Carstairs 1987, Stump 1993a, 1993b), while others do not (Lieber 1992, Halle and Marantz 1993). The conceptual model defined in this document is intended to be compatible with both views.</para>
	  </comment>
	  <props>
		<basic num="1" id="Abbreviation" sig="MultiUnicode">
		  <comment>
			<para>a multiUnicode string, storing an abbreviated form of the Name. Probably useful for displays. Probably defaults to the first eight or so chars of the Name &amp;#xA &amp;#xD Another test.</para>
		  </comment>
		</basic>
		<basic num="2" id="Description" sig="MultiString">
		  <comment>
			<para>multilingual string, containing the user' s description/ explanation of this stem (e.g. how it might be replaced by a suitable phonologically-based allomorphy condition, or why it cannot be so replaced).&amp;#xA; Another test.&amp;#xD; Another test.</para>
		  </comment>
		</basic>
		<basic num="3" id="Name" sig="MultiUnicode">
		  <comment>
			<para>multiUnicode string; a convenient name, such as &amp;apos 3-stem&amp;apos (in Latin, cf. Aronoff 1992)</para>
		  </comment>
		</basic>
		<owning num="4" id="Regions" card="col" sig="FsFeatStruc">
		  <comment>
			<para>owns a collection of FsFeatStrucs. Conceptually, this is analogous to MoInflectionalAffixMsa.InflectionalFeatures, defining the parts of the paradigm that use this stem. However, unlike an inflectional affix, it is possible for a stem to have more than one FsFeatStruc and therefore pertain to more than one contiguous region of a paradigm, i.e. a stem need have no particular (or at least no consistent) semantics over and above the semantics of the lexeme it belongs to. (Again, see Aronoff 1992.) An example is the '1sg/subj' stem which for many Spanish verbs is used for the past subjunctive and the 1sg present indicative, such as teng- 'have'.</para>
			<para>In addition to being relevant to one or more regions of a paradigm, a stem may be relevant to derivational morphology. This is indicated in the model by referencing the MoStemName from the MoDerivationalAffixMsa.</para>
		  </comment>
		</owning>
		<rel num="6" id="DefaultAffix" card="atomic" sig="MoInflAffMsa">
		  <comment>
			<para>refers to an inflectional affix (MoInflectionalAffixMsa) that is attached to the stem selected by the DefaultStem to give this stem, if the stem's lexical entry does not have an MoStemAllomorph with this stem name.</para>
			<para>If this attribute is empty, the default shape of this kind of stem is the same as that of the default stem; effectively, the stem is then formed by null affixation. The situation in which this attribute is empty is common in languages where some lexemes have a suppletive stem, but where the majority of lexemes use a regular stem without any special affixation. In Spanish, for instance, some verbs have an irregular stem used in the first person singular present indicative and in the present subjunctive, but for most verbs, the stem used in these regions of the paradigm is the same as that used elsewhere.</para>
			<para>Note that in the course of doing S2W morphology, the user might initially assign Spanish stem-changing and non-stem-changing verbs to different paradigms. Later, noticing that the only difference between the two paradigms is the stem change, he could collapse the two paradigms (as advocated in Carstairs 1987, chapter 6), retaining the special '1s present indicative/present subjunctive' form for the irregular verbs, and leaving the '1s present indicative/present subjunctive' form empty for regular verbs.</para>
			<para>While it would be nice to limit the possibilities for this attr to less than all the affixes in the lexical database, it is not clear that there is any way to do so.</para>
		  </comment>
		</rel>
		<rel num="7" id="DefaultStem" card="atomic" sig="MoStemName">
		  <comment>
			<para>refers to another MoStemName, which specifies the stem to be used (in conjunction with the DefaultAffix, if the latter is specified) if the stem's lexical entry does not list an MoStemAllomorph with this stem name. That is, if a lexeme does not have an irregular (listed) stem, this attribute specifies that some more regular stem will be used, either as a base (if there is a DefaultAffix) or by itself (if there is no DefaultAffix).</para>
			<para>If no DefaultStem is specified, then for any lexeme which does not explicitly list an (irregular) MoStemAllomorph with this stem name, the base for this MoStemName has the same form as the lexeme's (MoStemMsa's) DefaultStems. (The DefaultStems attr is a seq, allowing for phonological selection of one among several default stems; most often, the seq will contain a single stem.) Thus a regular stem for a given stem is constructed from the DefaultStem of that lexeme as specified by this MoStemName plus the DefaultAffix given by this MoStemName. This covers the common situation in which a relatively small subset of the words of a given paradigm have irregular forms, while the others have a stem based on the default stem with or without a stem-forming affix.</para>
			<para>Note that we can get into an infinite loop here, if any MoStemName calls for itself or (more likely) another MoStemName which (recursively) calls for the first MoStemName. This of course constitutes an error; fortunately, it should be easy to detect this situation.</para>
			<para>The possibilities for this attr are the StemNames of the PartOfSpeech which owns this MoStemName (not including this MoStemName).</para>
		  </comment>
		</rel>
	  </props>
	</class>
	<class num="48" id="MoStratum" abstract="false" abbr="stra" base="CmObject" depth="0">
	  <comment>
		<para>Strata are a concept borrowed from the theory of Lexical Phonology (see e.g. Kaisse and Shaw 1985); the term " level" is sometimes used synonymously. A given affix belongs to a single stratum; typically, a given phonological rule applies in a single stratum as well, but it is possible for a phonological rule to apply in a contiguous sequence of strata. The assumption that there can be a contiguous sequence of strata of course presupposes that the strata are arranged in a fixed linear order. Most versions of Lexical Phonology indeed made this assumption, but it was abandoned in some later versions (e.g. Inkelas and Orgun 1998).</para>
		<para>Inasmuch as phonological rules have not been defined yet for purposes of this application, the use of strata may seem superfluous. However, strata still may be useful for languages in which some derivational affixes appear outside of some inflectional affixes. That is, there would be a 'deeper' stratum for the inner inflectional affixes, and a shallower stratum for the derivational affixes in question, as well as for the outer inflectional affixes.</para>
		<para>The conceptual model makes no attempt to build in any universal or common properties of strata, or of their ordering. For example, it has been observed that for a number of languages, all derivational rules seem to precede all compounding rules (Scalise 1986: 115-122). This observation is not built in to the model, although it would be possible to ship a " starter" setup having this behavior.</para>
	  </comment>
	  <props>
		<basic num="1" id="Abbreviation" sig="MultiUnicode">
		  <comment>
			<para>stores an abbreviated form of the Name. Probably useful for displays. Probably defaults to the first eight or so chars of the Name.</para>
		  </comment>
		</basic>
		<basic num="2" id="Description" sig="MultiString">
		  <comment>
			<para>For the user's description/explanation of this stratum.</para>
		  </comment>
		</basic>
		<basic num="3" id="Name" sig="MultiUnicode">
		  <comment>
			<para>Not used in any algorithms, but people like to name things...</para>
		  </comment>
		</basic>
		<rel num="4" id="Phonemes" card="atomic" sig="PhPhonemeSet">
		  <comment>
			<para>refers to a PhPhonemeSet which provides the phonemes and boundary markers relevant to this stratum.</para>
			<para>In Hermit Crab, there were two attributes similar to this on strata: an InputLevelOfRepresentation, and an OutputLevelOfRepresentation. It was not clear that this bought anything that having different levels of representation in successive strata would not have bought.</para>
		  </comment>
		</rel>
	  </props>
	</class>
	<class num="49" id="PartOfSpeech" abstract="false" abbr="pos" base="CmPossibility" depth="1">
	  <comment>
		<para>This class represents an expansion of the LinguaLinks authority list of parts of speech. The attributes given below represent only those attributes which are more or less relevant to the morphology, e.g. there is nothing here (yet) about phrase structure rules that the category might head or be made of (the latter in the case of compounding, if at least some compounds are to be treated syntactically). Nor is there any discussion here about phrasal categories, i.e. I discuss only X0 categories.The categories are arranged in an inheritance hierarchy, using the provision for hierarchies built in to the superclass of this class, CmPossibility. Thus, the categories of transitive and intransitive verbs could be subcategories of the category verb, etc. This brings up an interesting question with respect to phrasal categories, where the subcategories do not head distinct kinds of phrasal categories. (That is, languages do not treat VPs headed by transitive verbs differently from VPs headed by intransitive verbs.) I will not discuss this issue yet.The owner of the root of the part of speech hierarchy needs to implement a few of these attributes as virtual attributes returning none in order to stop the recursion, e.g. vAllInherentFeatureValues and vAllAffixSlots.Under some theories (cf. Chomsky 1970), the use of an atomic category is superfluous, given that atomic categories are treated as abbreviations for sets of morphosyntactic feature values. Even if we were to follow this approach, though, it seems likely that atomic categories would be useful in the context of the stealth-to-wealth approach.Note that attributes for name (cpName), abbreviation (cpAbbreviation), and subcategories (cpSubPossibilities) are inherited from the superclass CmPossibility, and are therefore not described here.</para>
	  </comment>
	  <props>
		<owning num="1" id="InherFeatVal" card="atomic" sig="FsFeatStruc">
		  <comment>
			<para>Owns a FsFeatStruc, representing (some of) the feature values inherently associated with this category (e.g. [+N +V]).</para>
			<para>Changed from InherentFeatureValues</para>
		  </comment>
		  <notes>
			<para>vAllInherentFeatureValues: a virtual attribute, computing the combination of the inherent feature values of this category (InherentFeatureValues, above) and those of its parents. What 'combination' means is questionable: it could either be the unification of [my InherentFeatureValues, vAllInherentFeatureValues of my owner], in which case the inheritance hierarchy would be monotonic; or it could be the default unification of those values, where 'my InherentFeatureValues' would override any conflicting feature values inherited from the parents. Probably the latter is what is needed.</para>
		  </notes>
		</owning>
		<owning num="2" id="EmptyParadigmCells" card="col" sig="FsFeatStruc">
		  <comment>
			<para>owns a collection seq of FsFeatStruc, indicating the cells (feature-value combinations) which are disallowed in the paradigm. This is intended to account for defective paradigms, which are not common (e.g. deponent verbs in Greek, which are verbs that have no active forms). Since defective paradigms are relatively rare, this will probably be a seldom-used attribute. It is not intended to account for syncretism in the paradigm, i.e. the situation where one cell 'uses' the affixes of another cell (for which MoReferralRules are supplied instead, should disjunctive ordering of the affixes in an MoInflAffixSlot not suffice.).Since this attribute is defined at the level of the part of speech, it is not possible to define cells which are empty in only one inflection class. It is not obvious that this is correct, e.g. it is not obvious that deponent verbs in Greek belonged to a separate part of speech from other verbs. Pluralia tantum words like scissors and trousers are another example, since it is not clear that they belong to a separate part of speech from other nouns. Yet another example of a set of words that cannot plausibly be assigned to a separate category comes from Russian. Halle (1973: 7-8) says there are about a hundred verbs, all in a particular conjugation class, which lack first person singular non-past forms. It is unclear what the status of this gap is; it may be semantically or pragmatically based (some of the glosses are 'I conquer', 'I talk rudely', 'I behave foolishly'). According to Halle, "Russian grammar books frequently note that such forms… 'do not exist', or 'are not used', or 'are avoided'." Perhaps this is more of a sociolinguistic issue. Jensen (1990: 117-119) discusses some other defective paradigms, although he admits that his Latin examples are suspect: the defective paradigm is based on the corpus of Latin literature, and it may be that the corpus, not the paradigm, is defective. Jensen also lists as examples a few French verbs which lack certain forms: "cloré ['to close, enclose']… lacks the passé simple and the first and second persons plural of the present. Gésir ['to lie'] lacks all tenses but the present and imperfect indicative, and lacks the first and second persons singular of the present." He notes that synonyms supply the missing forms, so these gaps probably cannot be explained on semantic or pragmatic grounds. Jensen also gives as examples English modal verbs, which lack participle and 'infinitive' (to V) forms. In this case, the customary solution is to create a separate part of speech (modals), as a subclass of the category Verb.There are at least two verbs in English with defective paradigms: sight-see (*sight-sees, *sight-saw, sight-seen-but sight-seeing), and beware (which occurs only in this base form. Another puzzle with respect to defective paradigms, is the fact that while the singular of pluralia tantum words is ungrammatical in isolation, they are found in compounds: scissor-handle and trouser-leg. It is not clear how a defective distribution of certain elements of the paradigm should be handled. Matthews (1972a: 197, fn. 2) suggests that defective paradigms be handled in the syntax, although it is unclear how this would work.</para>
		  </comment>
		</owning>
		<owning num="3" id="RulesOfReferral" card="seq" sig="MoReferralRule">
		  <comment>
			<para>owns an ordered seq of MoReferralRule; used for statements like "the accusative plural of nouns is identical to the nominative plural" or "the accusative plural of second declension nouns is identical to the nominative plural'. (Note that rules of referral which are owned by the PartOfSpeech hold for all lexemes of that part of speech, regardless of inflection class; whereas rules of referral owned by an MoInflectionClass hold only for lexemes of that class. In Stump's (1993a) notation, the latter case corresponds to indicating a 'CLASS' for the Referral Rule.)I (MM) have defined this as an ordered seq, because in rare cases one referral rule might override another such rule. See the discussion of the similar RulesOfReferral attr in MoInflectionClass.</para>
		  </comment>
		  <notes>
			<para>vAllRulesOfReferral: virtual attribute = [my RulesOfReferral, vAllRulesOfReferral of my owner].</para>
		  </notes>
		</owning>
		<owning num="4" id="InflectionClasses" card="col" sig="MoInflClass">
		  <comment>
			<para>owns a collection seq of MoInflectionClasses, each of which is an inflection class (conjugation or declension class) immediately owned by this part of speech. This does not include sub-inflection classes of those classes, for which see vAllSubInflectionClasses; nor does it include any inflection classes defined on more abstract parts of speech, for which see vAllSuperInflectionClasses. See also vAllInflectionClasses.</para>
		  </comment>
		  <notes>
			<para>vAllSuperInflectionClasses: a virtual attr = [vAllSubInflectionClasses of my owner, vAllSuperInflectionClasses of my owner]. This gives the inflection classes defined on super-categories of this part of speech. This does not include any inflection classes defined on this part of speech.vAllSubInflectionClasses: a virtual attr = [my InflectionClasses, vAllSubInflectionClasses of my InflectionClasses]. Note that this does not include any inflection classes belonging to sub-types of this part of speech. For example, the vAllSubInflectionClasses of 'verb' would not include any special inflection classes found with transitive verbs.vAllInflectionClasses: a virtual attr = [my vAllSuperInflectionClasses, my vAllSubInflectionClasses]. This includes all the inflection classes relevant to this part of speech.There is no provision here for overriding the inflection classes of a super-category, although this could probably be done by assigning the same name to two inflection classes, then taking the 'unique' over the names. But it's not clear that this would ever be necessary or desirable. It's not even clear that combining inherited and owned inflection classes is a good idea, but given that (1) we will certainly want parts of speech to be able to inherit inflection classes (so e.g. we can define inflection classes for verbs, and let transitive and intransitive verbs inherit it), and that (2) we must allow parts of speech to own inflection classes, it's not clear what else we could do.</para>
		  </notes>
		</owning>
		<owning num="5" id="AffixTemplates" card="seq" sig="MoInflAffixTemplate">
		  <comment>
			<para>owns an ordered seq of MoInflAffixTemplates, which define how affixation (but not choice of stems) works for this part of speech. The reason this is an ordered sequence attribute, rather than atomic, is to allow the user to capture the fact that the number of slots can be different for different parts of the paradigm (infinitives, for example, or tenses which are partly inflected on the main verb and partly on an auxiliary verb). The order of templates in this attribute is relevant: the first MoInflAffixTemplates whose Region attr is a subset of the inflectional features to be realized on the word, is chosen.Note the assumption here that all the words belonging to a single part of speech have fundamentally the same paradigm (and therefore the same set of affix templates), and that differences are accounted by membership in distinct MoInflectionClasses (Carstairs 1987: 10-11, Carstairs-McCarthy 1998b: 324). The fact that in languages which mark the verb for agreement with both subject and object, transitive verbs have different paradigms from intransitive verbs (transitives usually have an additional slot for object marking-or for subject marking, in the case of ergative languages), might seem to be a counterexample. The reason that is not a counterexample, is that transitive and intransitive verbs can be treated as separate parts of speech using the inheritance hierarchy.</para>
		  </comment>
		</owning>
		<owning num="6" id="AffixSlots" card="col" sig="MoInflAffixSlot">
		  <comment>
			<para>owns a collection seq of MoInflAffixSlot, which may be referred to in MoInflAffixTemplates.The reason for having the ownership of Affix Slots reside here, rather than their being owned by the Affix Templates themselves, is to allow different Affix Templates to share Affix Slots. For example, suppose that in some language, both subject and object agreement are marked on the verb, and that the user has accordingly specified distinct parts of speech (and therefore distinct paradigms) for transitive and intransitive verbs. In all likelihood, most of the slots will be alike (tense and aspect marking, etc., and perhaps the subject agreement slot). The common affix slots can be shared if they are owned by the super-category verb (see the attribute vAllAffixSlots, below). Similarly, in Tzeltal nouns use the same prefixes for marking possessors as transitive verbs use for marking subjects. Assuming appropriate morphosyntactic features could be devised to represent the person of possessors and subject-of-transitives in Tzeltal, it would be nice to use the same MoInflAffixSlot for both. But this would be impossible, if the Affix Slots were owned by the Affix Templates (since nouns and verbs do not in general share those templates). It becomes possible if the Affix Slots are owned at some point in the part of speech inheritance hierarchy above noun and (transitive) verb, and referred to by the Affix Templates for these two categories.</para>
		  </comment>
		  <notes>
			<para>vAllAffixSlots: virtual attribute = [my affixSlots, allAffixSlots of my owner]. While there is no explicit provision for a category to override an affix slot inherited from its owner, an affix slot is effectively overridden if it is not used. For example, in Tzeltal (as discussed above), nouns and transitive verbs use the same prefix slot, which could be modeled by placing the ownership of this prefix slot at a point in the category hierarchy above noun and transitive verb. Because the prefix slot is stored there, it would also be inherited by intransitive verbs, which do not mark person with prefixes. But the fact that intransitive verbs do not use that slot is captured by the fact that the affix template for intransitive verbs does not refer to the prefix slot.</para>
		  </notes>
		</owning>
		<owning num="7" id="StemNames" card="col" sig="MoStemName">
		  <comment>
			<para>owns a collection seq of MoStemNames, which define any non-default inflectional stems of the category (but not the default stem). For example, Aronoff (1992) discusses what he calls the '3-stem' of Latin verbs, a form which exists in all verb conjugations, and which is used as the base in a variety of places of the paradigm (which places are not identifiable on semantic or other grounds without using 'or'). The MoStemNames are interpreted as a disjunctively ordered list, i.e. in selecting a Stem for a given word, the list of StemNames is searched linearly, stopping at the first one for which one of its cells unifies with the FsFeatStruc of the word to be derived (see Choosing a Stem Allomorph). The order of the MoStemNames in this attribute is therefore important.If this attribute is empty, it defaults to the value of the same attribute in its owner. This allows e.g. defining a set of stem names for all verbs, and inheriting those names for subcategories of verb. It should probably be possible to block such inheritance without specifying any stem names, so there needs to be some specified value for that ('nil', say). An example might be modal verbs in English, which are presumably a subclass of verbs, but which lack certain forms.</para>
		  </comment>
		  <notes>
			<para>vAllStemNames: a virtual attr gives all the stem names relevant for this part of speech. Defined like the following (see also discussion of this attr under MoInflectionClass.) [my StemNames, selectIf({|SN| not of includes(name of SN) over name of my StemNames}) of vAllStemNames of my owner]</para>
		  </notes>
		</owning>
		<rel num="8" id="BearableFeatures" card="col" sig="FsFeatDefn">
		  <comment>
			<para>refers to a collection seq of FsFeatureDefn, each of which is a morphosyntactic feature which a word of this part of speech can bear. This is primarily intended for features which may be important to the derivational morphology, although these features may also be relevant to inflectional morphology. For example, the English suffix -ess is added only to animate nouns: waitress, lioness, actress, but *tabless, *officess; ?ful attaches to abstract nouns: graceful, useful, helpful, but *personful, *buildingful, *actorful.The notion of features that a given part of speech can bear is generally implicit in works on morphology, but see Lieber 1992: 90-91.</para>
		  </comment>
		  <notes>
			<para>vAllBearableFeatures: a virtual attribute returning a seq of FsFeatureDefn, and defined as [my BearableFeatures, vAllBearableFeatures of my owner]. This allows the linguist to define for example a set of features which all verbs can bear, while adding an additional set of features which can be born by transitive verbs.</para>
		  </notes>
		</rel>
		<rel num="9" id="InflectableFeats" card="col" sig="FsFeatDefn">
		  <comment>
			<para>refers to a collection seq of FsFeatureDefn, each of which is a morphosyntactic feature which a word of this part of speech is inflected for. Note that MoInflectionalAffixMsas may be sensitive to other features as well.</para>
			<para>Changed from InflectableFeatures</para>
		  </comment>
		  <notes>
			<para>vAllInflectableFeatures: a virtual attribute returning a seq of FsFeatureDefn, and defined as [my InflectableFeatures, vAllInflectableFeatures of my owner]. This allows the linguist to define for example a set of features marked on all verbs (such as tense and subject person), while adding an additional set of features for transitive verbs (such as object person).vAllPossibleFeatures: a virtual attribute returning a seq of FsFeatureDefn, and defined as [my vAllBearableFeatures, my vAllInflectableFeatures].</para>
		  </notes>
		</rel>
		<owning num="10" id="ReferenceForms" card="col" sig="FsFeatStruc">
		  <comment>
			<para>owns a collection seq of FsFeatStruc, each of which defines the cell whose inflection uniquely picks out an inflection class. (Cf. Carstairs-McCarthy 1991, particularly section 8). Usually, the reference forms belonging to a part of speech will suffice for all the MoInflectionClasses, i.e. a single "Primary Reference Form" (Carstairs-McCarthy's term). In some cases, however, it may prove necessary to provide a secondary reference form to distinguish among "mixed" classes (see again the discussion in Carstairs-McCarthy 1991.) Any secondary reference forms are provided in the attr of the same name of the particular MoInflectionClasses to which they pertain.Note that this attribute performs no particular function in any of the algorithms used for computing affixed forms. However, it may be useful in the context of a dictionary, e.g. for providing principal parts.</para>
		  </comment>
		  <notes>
			<para>vAllReferenceForms: a virtual attr =[my ReferenceForms, vAllReferenceForms of my owner].</para>
		  </notes>
		</owning>
		<owning num="11" id="DefaultFeatures" card="atomic" sig="FsFeatStruc">
		  <comment>
			<para>A feature structure which specifies features that should be assumed in the absence of any inflectional affixes for the features defined. Example: In English, nouns are by default singular [num:sg].</para>
		  </comment>
		</owning>
		<rel num="12" id="DefaultInflectionClass" card="atomic" sig="MoInflClass">
		  <comment>
			<para>refers to one of the classes in vAllInflectionClasses; defaults to the first MoInflectionClasses in vAllInflectionClasses (which would be the first class defined for this part of speech; this choice makes sense, i.e. the default is likely to be the largest inflection class, not a subclass of some class.) According to Wurzel (as described in Carstairs-McCarthy 1998b), the default class is the Inflection Class to which newly coined lexemes are usually assigned, to which lexemes from other classes 'drift' in the process of historical change, and the class to which children tend to assign lexemes before they learn the correct class. For our purposes, however, it may be simpler just to think of the default class as being the largest class numerically, i.e. the class to which words in the lexical database are assigned as a first guess.</para>
		  </comment>
		</rel>
		<basic num="13" id="CatalogSourceId" sig="Unicode">
		  <comment>
			<para>This property is used to store a unique key string indicating the reference for the part of speech from the Gold (or some other) master list.</para>
		  </comment>
		</basic>
	  </props>
	</class>
	<class num="52" id="ReversalIndex" abstract="false" abbr="revi" base="CmMajorObject" depth="1">
	  <props>
		<owning num="1" id="PartsOfSpeech" card="atomic" sig="CmPossibilityList"/>
		<owning num="3" id="Entries" card="col" sig="ReversalIndexEntry"/>
		<basic num="4" id="WritingSystem" sig="Unicode"/>
	  </props>
	</class>
	<class num="53" id="ReversalIndexEntry" abstract="false" abbr="reve" base="CmObject" depth="0">
	  <props>
		<owning num="2" id="Subentries" card="seq" sig="ReversalIndexEntry"/>
		<rel num="3" id="PartOfSpeech" card="atomic" sig="PartOfSpeech"/>
		<basic num="6" id="ReversalForm" sig="MultiUnicode">
		  <comment>
			<para>This property contains the index entry forms. The primary form is in the ReversalIndex_WritingSystem. Other acceptable writing systems are ones that are the same language as the primary form (the IcuLocal is identical up to the first _).</para>
		  </comment>
		</basic>
	  </props>
	</class>
	<class num="54" id="Text" abstract="false" abbr="text" base="CmMajorObject" owner="none" depth="1">
	  <comment>
		<para>This Text object will probably be replaced by RnEvent or a new subclass of RnEvent (Larry Hayashi, May 6, 2004).</para>
	  </comment>
	  <props>
		<basic num="2" id="Source" sig="MultiString"/>
		<owning num="8" id="Contents" card="atomic" sig="StText"/>
		<rel num="9" id="Genres" card="col" sig="CmPossibility">
		  <comment>
			<para>This associates a text with any number of genres.</para>
		  </comment>
		</rel>
		<basic num="10" id="Abbreviation" sig="MultiUnicode">
		  <comment>
			<para>This abbreviation is used when referencing segments from the text.</para>
		  </comment>
		</basic>
		<basic num="11" id="IsTranslated" sig="Boolean">
		  <comment>
			<para>The user will set this for texts that have translated material as opposed to original texts.</para>
		  </comment>
		</basic>
		<owning num="12" id="MediaFiles" card="atomic" sig="CmMediaContainer">
		  <comment>
			<para>A container for media files which are associated with this text, and possibly referenced by segments in the text.</para>
		  </comment>
		</owning>
	  </props>
	</class>
	<class num="59" id="WfiAnalysis" abstract="false" abbr="ana" base="CmObject" depth="0">
	  <comment>
		<para>The WfiAnalysis class contains an analysis for a given wordform, which is defined as how to make morpheme cuts on the wordform, a part of speech for the wordform, plus a sequence of one or more corresponding interpretations of te analysis. Thus English bears would have one analysis related to the animal, and another related to the verb to carry.</para>
	  </comment>
	  <props>
		<rel num="3" id="Category" card="atomic" sig="PartOfSpeech"/>
		<owning num="4" id="MsFeatures" card="atomic" sig="FsFeatStruc">
		  <comment>
			<para>WfiAnalysis parallels MorphoSyntacticItem in the lexical database. Allowing MSFeatures here allows the user to easily convert a wordform to a subentry. This also supports S2W in that a user may know the features that a wordform bears but not its component parts (e.g may know that it's plural without knowing what the plural morpheme is). Additionally, in the case of suppletion, there may not be a morpheme to identify.</para>
		  </comment>
		</owning>
		<rel num="5" id="Stems" card="col" sig="LexEntry">
		  <comment>
			<para>In a thorough analysis this attribute will not be used. However, if the linguist wishes to only analyze stems this is an easy way to accomplish this.</para>
		  </comment>
		</rel>
		<owning num="6" id="Derivation" card="atomic" sig="MoDeriv"/>
		<owning num="10" id="Meanings" card="col" sig="WfiGloss"/>
		<owning num="11" id="MorphBundles" card="seq" sig="WfiMorphBundle"/>
		<rel num="12" id="CompoundRuleApps" card="seq" sig="MoCompoundRule">
		  <comment>
			<para>Allows Morph Sketch Generator to extract example wordforms where a compound rule applied.</para>
		  </comment>
		</rel>
		<rel num="13" id="InflTemplateApps" card="seq" sig="MoInflAffixTemplate">
		  <comment>
			<para>Allows Morph Sketch Generator to extract example wordforms where an inflectional template is used.</para>
			<para>Changed from InflectionalTemplateApps.</para>
		  </comment>
		</rel>
		<rel num="14" id="Evaluations" card="col" sig="CmAgentEvaluation">
		  <comment>
			<para>Refers to either the Approves or Disapproves evaluations of various agents to indicate that the agent does or does not approve this analysis.</para>
		  </comment>
		</rel>
	  </props>
	</class>
	<class num="60" id="WfiGloss" abstract="false" abbr="glos" base="CmObject" depth="0">
	  <comment>
		<para>The WfiGloss class contains a meaning of the parent interpretation. For example, the senses in the parent interpretation might be 3S-Carry; the meanings could then be 'he carries', 'she carries', 'it carries'.</para>
	  </comment>
	  <props>
		<basic num="1" id="Form" sig="MultiUnicode"/>
	  </props>
	</class>
	<class num="62" id="WfiWordform" abstract="false" abbr="wfm" base="CmObject" depth="0" owner="none">
	  <comment>
		<para>The WfiWordform class contains information about an individual wordform, including its various analyses.</para>
	  </comment>
	  <props>
		<basic num="1" id="Form" sig="MultiUnicode">
		  <comment>
			<para>The form of the word. This is multiUnicode in order to allow the user to encode the wordform in more than one encoding (for example, in Japanese a word can be encoded in Kanji, Hiragana, Katakana or Romanji).</para>
		  </comment>
		</basic>
		<owning num="2" id="Analyses" card="col" sig="WfiAnalysis"/>
		<basic num="3" id="SpellingStatus" sig="Integer" min="0" max="2">
		  <comment>
			<para>The current status of a wordform (e.g. undecided, correct, incorrect). This will be used to display and allow the changing of a word's status in the concordance view of the translation editor.</para>
		  </comment>
		</basic>
		<basic num="4" id="Checksum" sig="Integer">
		  <comment>
			<para>We calculate a checksum based on the result string returned from the parser. If this value has changed from the last time, we file the new results. Otherwise, we leave the results alone.</para>
		  </comment>
		</basic>
	  </props>
	</class>
	<class num="64" id="WordFormLookup" abstract="false" abbr="wli" base="CmObject" depth="0">
	  <comment>
		<para>Renameed from WordformLookupItem for the Firebird Port.</para>
	  </comment>
	  <props>
		<basic num="1" id="Form" sig="String"/>
		<basic num="2" id="ThesaurusCentral" sig="Integer" min="0" max="32768"/>
		<rel num="3" id="ThesaurusItems" card="col" sig="CmPossibility"/>
		<basic num="4" id="AnthroCentral" sig="Integer" min="0" max="32768"/>
		<rel num="5" id="AnthroCodes" card="col" sig="CmAnthroItem"/>
	  </props>
	</class>
	<class num="65" id="WordformLookupList" abstract="false" abbr="wll" base="CmMajorObject" depth="1">
	  <props>
		<owning num="1" id="Wordforms" card="col" sig="WordFormLookup"/>
		<basic num="3" id="WritingSystem" sig="Unicode"/>
	  </props>
	</class>
	<class num="66" id="MoRuleMapping" abstract="true" abbr="rlmp" base="CmObject" depth="0">
	  <comment>
		<para>An abstract class for the various sorts of things that a processual affix can 'do' to its input, such as copying all or part of the input, adding phonetic material, or modifying part of the input. (Deleting part of the input is done by not mentioning in the output the PhContextOrVar corresponding to that portion of the Input.)</para>
		<para>No attributes are defined here. All subclasses implement a Content attribute, but not necessarily in the same way.</para>
	  </comment>
	  <props/>
	</class>
	<class num="68" id="MoInsertPhones" abstract="false" abbr="insrtphns" base="MoRuleMapping" depth="1">
	  <comment>
		<para>Indicates that a sequence of phonemes (possibly including a boundary marker) is to be inserted at this position. This is the typical way of adding 'plain' affixal material. Note that to the user, this sequence may appear to be simply a string in the encoding of the language.</para>
	  </comment>
	  <props>
		<rel num="1" id="Content" card="seq" sig="PhTerminalUnit">
		  <comment>
			<para>refers to an ordered seq of PhPhonemes and/or PhBdryMarkers (thus the signature is the superclass PhTerminalUnit).</para>
		  </comment>
		</rel>
	  </props>
	</class>
	<class num="69" id="MoInsertNC" abstract="false" abbr="insrtnc" base="MoRuleMapping" depth="1">
	  <comment>
		<para>Indicates that a natural class (the length of one phoneme, albeit perhaps incompletely instantiated, i.e. an archiphoneme) is to be inserted in the output at this point. The insertion of a natural class implies that the phonological component will sufficiently instantiate the inserted archiphoneme as to render it an unambiguous phoneme. This class is therefore irrelevant unless a phonological component has been implemented.</para>
	  </comment>
	  <props>
		<rel num="1" id="Content" card="atomic" sig="PhNaturalClass">
		  <comment>
			<para>refers to a PhNaturalClass to be added into the output at this position.</para>
		  </comment>
		</rel>
	  </props>
	</class>
	<class num="70" id="MoModifyFromInput" abstract="false" abbr="modfrominpt" base="MoRuleMapping" depth="1">
	  <comment>
		<para>Indicates that a portion of the input is to be copied over to the output, but modified by the addition (or change) of certain features. This would be useful for a simulfix, for example; or for reduplication with modification.</para>
	  </comment>
	  <props>
		<rel num="1" id="Content" card="atomic" sig="PhContextOrVar">
		  <comment>
			<para>refers to a PhContextOrVar from the input of the MoAffixProcess owning this object; the meaning is that the stretch of the input word matched by that PhContextOrVar is copied over to the output, but modified in accordance with the modification attribute. Typically, this will be a single phoneme, which is modified by the addition of one or two features (e.g. by being palatalized).</para>
		  </comment>
		</rel>
		<rel num="2" id="Modification" card="atomic" sig="PhNCFeatures">
		  <comment>
			<para>refers to an PhNCFeatures object, specifying the features to be added to the phonemes matched by the content to give a portion of the output.</para>
		  </comment>
		</rel>
	  </props>
	</class>
	<class num="72" id="MoDerivTrace" abstract="true" abbr="drvtntrc" base="CmObject" depth="0">
	  <comment>
		<para>This is an abstract class, which subsumes various kinds of trace structures.</para>
		<para>The assumption is that a derivation is a sequence of stratum applications (MoStratumApps), and that each stratum application is a sequence of derivational affix applications (MoDerivationalAffixes, possibly an inflectional template application (MoInflTemplateApp), and (when they are implemented) a sequence of phonological rule applications (MoPhonolRuleApps), in that order. (The ordering assumption would need to be modified to allow for cyclic phonological rule application.)</para>
		<para>Renamed from MoDerivationTrace for the Firebird Port.</para>
	  </comment>
	  <props>
		<basic num="1" id="OutputForm" sig="MultiUnicode">
		  <comment>
			<para>owns a string in the encoding of this level, representing the form resulting from attaching an affix, applying an inflectional affix slot, or applying a phonological rule. However, this attr is overridden, and defined as a virtual attr, in the classes MoStratumApp and MoAffixTemplateApp.</para>
			<para>The parallel attr for output morphosyntactic properties is defined in the subclasses, because some of those subclasses change the morphosyntactic properties of the word (derivational affixes), some do not (inflectional affixes and templates, and phonological rules), while for strata application, the output MSA is the output MSA of the last trace object it owns.</para>
		  </comment>
		  <notes>
			<para>The parallel attr for output morphosyntactic properties is defined in the subclasses, because some of those subclasses change the morphosyntactic properties of the word (derivational affixes), some do not (inflectional affixes and templates, and phonological rules), while for strata application, the output MSA is the output MSA of the last trace object it owns.</para>
		  </notes>
		</basic>
	  </props>
	</class>
	<class num="73" id="MoCompoundRuleApp" abstract="false" abbr="cmpdruleapp" base="MoDerivTrace" depth="1">
	  <comment>
		<para>This represents the application of a single MoCompoundRule, i.e. the morphological combination of any two stems. The stems are represented as two stems in the lexicon. Any further affixation is assumed to be attached to the head member of the compound, if this is an endocentric compound (i.e. the rule is of the class MoEndocentricCompound). If this is an exocentric compound (the rule is of the class MoExocentricCompound), then further affixation is applied to the entire word. Any phonological rules of the appropriate strata (the stratum of the compounding rule and all higher strata) will be applied.</para>
		<para>An alternative to having the members of the compound be stems, would be to allow the members to be MoDerivation objects. This would allow words or stems which were not stored in the lexicon. In their present form, MoDerivations are intended to contain a derivation beginning with an underlying form and ending at a surface form. If they could also be used inside compounds, the final form would usually be of a non-surface stratum.</para>
	  </comment>
	  <props>
		<rel num="1" id="LeftForm" card="atomic" sig="MoStemAllomorph">
		  <comment>
			<para>LeftForm: refers to a form (Wordform? MoStemAllomorph?), that of the left-hand member of the compound.</para>
		  </comment>
		</rel>
		<rel num="2" id="RightForm" card="atomic" sig="MoStemAllomorph">
		  <comment>
			<para>RightForm: refers to a form (Wordform? MoStemAllomorph?), that of the right-hand member of the compound.</para>
		  </comment>
		</rel>
		<rel num="3" id="Linker" card="atomic" sig="MoAffixAllomorph">
		  <comment>
			<para>refers to an MoAffixAllomorph, that of the linker between the two parts of the compound. If there is no linker, this attr is none.</para>
		  </comment>
		</rel>
	  </props>
	</class>
	<class num="74" id="MoDerivAffApp" abstract="false" abbr="drvtnlaffapp" base="MoDerivTrace" depth="1">
	  <comment>
		<para>This represents the application of a single derivational affix to a stem.An assumption here is that there are no instances where two affixes must attach at the same time to a stem. This corresponds to the " Binary Branching Hypothesis" (Aronoff 1976, Scalise 1986: 146-151), which is generally accepted as correct. (Circumfixes would be considered to be a single affix which happens to wrap around the stem, not the simultaneous attachment of a prefix and a suffix.)</para>
		<para>Renamed from MoDerivationalAffixApp for the Firebird Port</para>
	  </comment>
	  <props>
		<rel num="1" id="AffixForm" card="atomic" sig="MoAffixAllomorph">
		  <comment>
			<para>refers to the MoAffixAllomorph, giving the phonetic form of the affix.</para>
		  </comment>
		</rel>
		<rel num="2" id="AffixMsa" card="atomic" sig="MoDerivAffMsa">
		  <comment>
			<para>refers to an MoDerivationalAffixMsa, giving the morphosyntactic information about the affix.</para>
		  </comment>
		</rel>
		<owning num="3" id="OutputMsa" card="atomic" sig="MoDerivStepMsa">
		  <comment>
			<para>owns an MoDerivationalStepMsa, giving the morphosyntactic information resulting from attaching the derivational affix.</para>
		  </comment>
		</owning>
	  </props>
	</class>
	<class num="75" id="MoInflAffixSlotApp" abstract="false" abbr="inflaffsltapp" base="MoDerivTrace" depth="1">
	  <comment>
		<para>This represents the application of a slot in an inflectional affix template to a stem. Note that there is no class for the attachment of an inflectional affix (which would be parallel to the class MoDerivationalAffixApp). The reason is that sufficient information is contained in the application of the slot.</para>
	  </comment>
	  <props>
		<rel num="1" id="Slot" card="atomic" sig="MoInflAffixSlot">
		  <comment>
			<para>refers to an MoInflAffixSlot in the MoInflAffixTemplate pointed to by the Template attr of my owner.</para>
		  </comment>
		</rel>
		<rel num="2" id="AffixForm" card="atomic" sig="MoAffixForm">
		  <comment>
			<para>refers to an MoAffixForm, the allomorph of the inflectional affix which was attached.</para>
			<para>If the application of this slot results in an implicit zero affix (because none of the MoInflectionalAffixMsas belonging to this MoInflAffixSlot matched the InflectionalFeatures of the owning MoDerivation), this AffixForm will be none.</para>
		  </comment>
		</rel>
		<rel num="3" id="AffixMsa" card="atomic" sig="MoInflAffMsa">
		  <comment>
			<para>refers to an MoInflectonalAffixMsa, the inflectional affix which was attached. Note that this MSA does not result in any change to the MSA of the word.</para>
			<para>As with the AffixForm attr, if the application of this slot results in an implicit zero affix (because none of the MoInflectionalAffixMsas belonging to this MoInflAffixSlot matched the InflectionalFeatures of the owning MoDerivation), this AffixMsa attr will be none.</para>
		  </comment>
		</rel>
	  </props>
	</class>
	<class num="76" id="MoInflTemplateApp" abstract="false" abbr="infltmpltapp" base="MoDerivTrace" depth="1">
	  <comment>
		<para>This represents the application of an MoInflAffixTemplate to a stem.</para>
	  </comment>
	  <props>
		<rel num="1" id="Template" card="atomic" sig="MoInflAffixTemplate">
		  <comment>
			<para>refers to the MoInflAffixTemplate whose application this trace structure represents.</para>
		  </comment>
		</rel>
		<owning num="2" id="SlotApps" card="seq" sig="MoInflAffixSlotApp">
		  <comment>
			<para>owns an ordered seq of MoInflAffixSlotApps, representing the sequence of inflectional affix slots belonging to this template that were applied in the derivation.</para>
			<para>An alternative to having this attr and a separate class for slot applications, would be to have an attr here for inflectional affix applications themselves, bypassing the "middleman." The distinction between slot applications and the attachment of a particular affix belonging to a slot is that if no affix in a particular slot applies, the effect is that of an implicit zero affix. Under this alternative, there would thus be no indication that the slot in question had been tried. It seems better to have this attr record the slot applications, on the assumption that one wants to know if there was an implicit zero affix.</para>
			<para>I have defined this as an ordered seq, but it would be possible to derive the ordering from the order of the MoInflAffixSlots in the Slots attr of the MoInflAffixTemplate of this template application. However, this would not work if the user had changed the order of slots since this derivation was created.</para>
		  </comment>
		</owning>
	  </props>
	</class>
	<class num="77" id="MoPhonolRuleApp" abstract="false" abbr="phrulapp" base="MoDerivTrace" depth="1">
	  <comment>
		<para>This represents the application of a single phonological rule to a stem. Inasmuch as phonological rules are not defined in this document as yet, this is a placeholder for a future class.</para>
	  </comment>
	  <props>
		<rel num="1" id="Rule" card="atomic" sig="CmObject">
		  <comment>
			<para>refers to the phonological rule (class to be defined) whose application this trace structure represents</para>
		  </comment>
		</rel>
		<basic num="2" id="VacuousApp" sig="Boolean">
		  <comment>
			<para>Boolean; true means the rule applied vacuously, false means it made some change to the phonetic form to which it applied. The point of having this attr is for display purposes: it allows the user to quickly tell whether a rule made a change to its input.</para>
			<para>This could be defined either as an owning attr or as a virtual attr (the latter would test for equality of the vInputForm and OutputForm attrs).</para>
			<para>The alternative to having this attr would be to use a special mark in the OutputForm of this class (see definition of this attr in MoDerivationTrace) when a phonological rule applies vacuously. But that wouldn’t work if another MoDerivationTrace’s InputForm needs to refer to the OutputForm of this rule application.</para>
		  </comment>
		  <notes>
			<para>This could be defined either as an owning attr or as a virtual attr (the latter would test for equality of the vInputForm and outputForm attrs).The alternative to having this attr would be to use a special mark in the outputForm of this class (see definition of this attr in MoDerivationTrace) when a phonological rule applies vacuously. But that wouldn't work if another MoDerivationTrace's inputForm needs to refer to the outputForm of this rule application.</para>
		  </notes>
		</basic>
	  </props>
	</class>
	<class num="78" id="MoStratumApp" abstract="false" abbr="strapp" base="MoDerivTrace" depth="1">
	  <comment>
		<para>This represents the application of a single stratum (rule block) to a stem, including affixation and/or phonological rules.</para>
	  </comment>
	  <props>
		<rel num="1" id="Stratum" card="atomic" sig="MoStratum">
		  <comment>
			<para>refers to the MoStratum whose application this trace structure represents.</para>
		  </comment>
		</rel>
		<owning num="2" id="CompoundRuleApps" card="seq" sig="MoCompoundRuleApp">
		  <comment>
			<para>owns an ordered seq of MoCompoundRuleApp, representing the application of compound rules belonging to this stratum. The order is the order of application in derivation (which may be the reverse of the order in parsing).</para>
		  </comment>
		</owning>
		<owning num="3" id="DerivAffApp" card="seq" sig="MoDerivAffApp">
		  <comment>
			<para>Owns an ordered seq of MoDerivationalAffixApp, representing the attachment of derivational affixes belonging to this stratum. The order is the order of application in derivation (which may be the reverse of the order in parsing).</para>
			<para>Changed from DerivationalAffixApps.</para>
		  </comment>
		</owning>
		<owning num="4" id="TemplateApp" card="atomic" sig="MoInflTemplateApp">
		  <comment>
			<para>owns an MoInflAffixTemplateApp, representing the application of an MoInflAffixTemplate belonging to this stratum and matching the InflectionClass of the MoStemMsa at the point of application.</para>
		  </comment>
		</owning>
		<owning num="5" id="PRuleApps" card="seq" sig="MoPhonolRuleApp">
		  <comment>
			<para>owns an ordered seq of MoPhonolRuleApp, representing the application of the phonological rules of this stratum. Note that the fact that this attr belongs to the MoStratumApp precludes modeling cyclic application. That restriction could easily be lifted. The order is the order of application in derivation (which may be the reverse of the order in parsing).</para>
		  </comment>
		</owning>
	  </props>
	</class>
	<class num="80" id="PhContextOrVar" abstract="true" abbr="conorvar" base="CmObject" depth="0">
	  <comment>
		<para>Under Cellar1, this would be an OrSignature. Since Cellar2 lacks OrSignatures, this is instead a superclass for phonetic contexts and variables. (Morphological rules of the type advocated e.g. by Aronoff (1976) require both, in order to match both a specific part of a stem and the remainder of the stem; phonological rules of the SPE type only require phonetic contexts.)</para>
	  </comment>
	  <notes>
		<para>This class and its subclasses give a regular expression notation. They are used in the environments of phonological rules, and in the input and output of morphological and phonological rules. Since regular expressions are ubiquitous in NLP (the right-hand side of phrase structure rules, for example), it would ideally not be necessary to define classes for the elements of regular expressions. Instead, they would be a built-in possibility for attribute signatures (along with atomic and sequence attrs). The difficulty in generalizing the regular expression notation using classes, is that of ensuring that the 'fillers' belong to the appropriate model. For example, it should not be possible to mix contexts referring to phonological and morphosyntactic features.</para>
	  </notes>
	  <props/>
	</class>
	<class num="81" id="PhPhonContext" abstract="true" abbr="pctx" base="PhContextOrVar" depth="1">
	  <comment>
		<para>An abstract superclass of various kinds of contexts, which together encode regular expressions over an alphabet of PhNaturalClasses, strings, phonemes, and boundary markers (used in e.g. the LeftPhoneEnv and RightPhoneEnv attrs of PhEnvironment).</para>
		<para>Renamed from PhPhonologicalContext for the Firebird Port.</para>
	  </comment>
	  <props>
		<basic num="1" id="Name" sig="MultiUnicode"/>
		<owning num="2" id="Description" card="atomic" sig="StText"/>
	  </props>
	</class>
	<class num="82" id="PhIterationContext" abstract="false" abbr="itrtncontxt" base="PhPhonContext" depth="2">
	  <comment>
		<para>A PhIterationContext represents a context that can be iterated, that is, which can appear adjacent from M to N times. This encompasses Kleene star (0 to infinite number of times) and the '+' notation commonly used in Unix regular expressions (1 to infinite number of times), as well as the sorts of 'between one and three' contexts commonly used in SPE to refer to consonant clusters.More modern theories of phonology dispense with iteration contexts in favor of syllable structure, feet, etc.</para>
	  </comment>
	  <props>
		<basic num="1" id="Minimum" sig="Integer">
		  <comment>
			<para>an Integer (defaults to zero)</para>
		  </comment>
		</basic>
		<basic num="2" id="Maximum" sig="Integer">
		  <comment>
			<para>an Integer (defaults to infinite; note that there needs to be a way to display and set a value of " infinity" )</para>
		  </comment>
		</basic>
		<rel num="3" id="Member" card="atomic" sig="PhPhonContext">
		  <comment>
			<para>a PhPhonologicalContext (but not normally another PhIterationContext)</para>
		  </comment>
		</rel>
	  </props>
	</class>
	<class num="83" id="PhSequenceContext" abstract="false" abbr="seqcontxt" base="PhPhonContext" depth="2">
	  <comment>
		<para>A PhSequenceContext represents a sequence of other contexts (commonly represented by concatenation).</para>
	  </comment>
	  <props>
		<rel num="1" id="Members" card="seq" sig="PhPhonContext">
		  <comment>
			<para>an ordered seq of PhPhonologicalContext (but not normally another PhSequenceContext)</para>
		  </comment>
		</rel>
	  </props>
	</class>
	<class num="84" id="PhSimpleContext" abstract="true" abbr="simcontxt" base="PhPhonContext" depth="2">
	  <comment>
		<para>A PhSimpleContext represents the 'atoms' of phonetic regular expressions, analogous to terminal nodes in phrase structure rules. The subclasses define simple contexts in terms of natural classes (= sets of phonemes), phonemes, and boundary markers. It would also be possible to define a subclass for defining contexts in terms of strings, bypassing the need for translating strings into sequences of phonemes. As a linguist, I have avoided that, butAttributes:None defined here. All subclasses define a featureStructure attr, but they do so differently for each class.</para>
	  </comment>
	  <props/>
	</class>
	<class num="85" id="PhSimpleContextBdry" abstract="false" abbr="smplectxtbdry" base="PhSimpleContext" depth="3">
	  <props>
		<rel num="1" id="FeatureStructure" card="atomic" sig="PhBdryMarker"/>
	  </props>
	</class>
	<class num="86" id="PhSimpleContextNC" abstract="false" abbr="simcontxtnc" base="PhSimpleContext" depth="3">
	  <comment>
		<para>Used for natural classes (sets of phonemes).</para>
	  </comment>
	  <props>
		<rel num="1" id="FeatureStructure" card="atomic" sig="PhNaturalClass"/>
		<rel num="2" id="PlusConstr" card="seq" sig="PhFeatureConstraint">
		  <comment>
			<para>Refers to a collection seq of PhFeatureConstraint. The use of a plusConstraint only makes sense if there are two or more contexts in a rule that make use of the same constraint. If two such constraints occur in the environment of the rule (treating the input as part of the environment), then the feature referred to by the constraint is required to have the same value in every place where the word matches the pattern. For example, if a plusConstraint for the feature voiced appears on two adjacent consonant contexts in a rule, then the word being matched must have two adjacent consonants with identical voicing. If one of the constraints is in the environment and one in the output of the rule, then the effect is that of a rule of assimilation: in the form output by the rule, the phoneme affected by the rule will have the same value as the value on the phoneme matched by the environment.This attribute is not intended to be implemented immediately, but is included here for completeness (since it is apparently difficult to add new attributes once a COM interface has been defined).Note that although this attr is defined as a collection seq (not an ordered seq), the order is assumed to be stable. Otherwise the labels used in SPE-style rules would be subject to change. On the other hand, the use of a seq attr here may be overkill; from a linguistic standpoint, a single constraint (plus or minus) might be adequate.</para>
			<para>Renamed from PlusConstraints for the Firebird port.</para>
		  </comment>
		</rel>
		<rel num="3" id="MinusConstr" card="seq" sig="PhFeatureConstraint">
		  <comment>
			<para>refers to a collection seq of PhFeatureConstraints; see discussion under the plusConstraints attr. A feature in question is required to have opposite value from a plusConstraint elsewhere in the rule, and thus makes sense only if a constraint with the same value appears elsewhere in the rule.See implementation comments under plusConstraints.</para>
			<para>Changed from MinusConstraints for the Firebird Port.</para>
		  </comment>
		</rel>
	  </props>
	</class>
	<class num="87" id="PhSimpleContextSeg" abstract="false" abbr="smplectxtseg" base="PhSimpleContext" depth="3">
	  <comment>
		<para>Used for segments (phonemes).</para>
	  </comment>
	  <props>
		<rel num="1" id="FeatureStructure" card="atomic" sig="PhPhoneme">
		  <comment>
			<para>Allows the user to write phonological rules that are sensitive to a particular phoneme (as opposed to a class of phonemes).</para>
		  </comment>
		</rel>
	  </props>
	</class>
	<class num="88" id="PhVariable" abstract="false" abbr="var" base="PhContextOrVar" depth="1">
	  <comment>
		<para>This represents a variable in morphological rules (see the input and output attrs of MoAffixProcess). A variable corresponds to '.*' in Unix-style regular expressions, i.e. a sequence of zero or more items (in this case, phonemes and/or boundary markers). They are usually shown by an uppercase letter, e.g. 'X'.Attributes:None.</para>
	  </comment>
	  <props/>
	</class>
	<class num="89" id="PhPhonemeSet" abstract="false" abbr="phnmeset" base="CmObject" depth="0">
	  <comment>
		<para>This holds a set of phonemes and boundary markers which belong to a certain " level." The reason for having a special object to hold such a set, rather than storing the phonemes individually in an attr of the class MoStratum, is that several strata may use the same set of phonemes.</para>
	  </comment>
	  <props>
		<basic num="1" id="Name" sig="MultiUnicode"/>
		<owning num="2" id="Phonemes" card="col" sig="PhPhoneme">
		  <comment>
			<para>collection seq of PhPhoneme.</para>
		  </comment>
		</owning>
		<owning num="3" id="BoundaryMarkers" card="col" sig="PhBdryMarker">
		  <comment>
			<para>collection seq of PhBdryMarker</para>
		  </comment>
		</owning>
		<basic num="4" id="Description" sig="MultiString"/>
	  </props>
	</class>
	<class num="90" id="PhTerminalUnit" abstract="true" abbr="termunit" base="CmObject" depth="0">
	  <comment>
		<para>assumption here is that there is a way to convert between the representation of the form of a WfiWordform as a string in some encoding, and a sequence of phonemes (and perhaps boundary markers). How straightforward this method is depends on the orthography, and on some basic decisions as to how linguistically true the translation into phonemes is intended to be. See the codes attr for some discussion.</para>
	  </comment>
	  <props>
		<basic num="1" id="Name" sig="MultiUnicode">
		  <comment>
			<para>a string, often a single character or a single base character plus some diacritics.</para>
		  </comment>
		</basic>
		<basic num="2" id="Description" sig="MultiString"/>
		<owning num="3" id="Codes" card="seq" sig="PhCode">
		  <comment>
			<para>a collection of PhCodes (which amounts to a seq of strings), each in a single encoding (but not perhaps all in the same encoding). Each string is a representation of the phoneme or boundary marker in that encoding.</para>
		  </comment>
		  <notes>
			<para>There is not guaranteed to be a unique representation of a phoneme in a single encoding. For example, in Spanish the strings 'c' (in certain contexts), 'qu', and 'k' (in a handful of words) represent the /k/ phoneme. One implication of this is that the translation from phoneme to string will not be unique: the translation may be context sensitive, as in Spanish, or it could be indeterminate, as in English orthography. A work-around for the situation in which the translation is context-sensitive, is to treat the two strings as if they were two different phonemes (which will both happen to belong to the same natural classes, i.e. PhNCSegments). Capitalization provides another example of this problem, since a single phoneme will be represented by both upper- and lower-case letters.Likewise, there is not guaranteed to be a unique phoneme for a given string. There are at least two ways this form of uniqueness might be violated. First, a single string might stand for two or more phonemes, depending on the context. For example, in (Latin American) Spanish the string 'c' represents the phoneme /s/ before a front vowel, and the phoneme /k/ elsewhere. Second, a sequence of letters might be ambiguous in terms of its division into strings representing phonemes. For example, in English the letters 'sh' can represent a single phonological unit, as in the word 'ship'; or they may represent two units, as in 'mishap'.Provided the departures from biuniqueness are predictable (as in Spanish, but not in English), it is possible to provide a fairly simple translator between the two representations (a finite state transducer, for example). Conceptually, it would handle simple rewrite rules like the following:'c' /s/ / __ i, e /k/ / __'qu' /k/ __ i, e'z' /s/ I have not specified in these examples whether the symbols in the environments are phonemes or strings. Note that it is necessary to define the positions in which 'qu' represents /k/ (or alternatively, where 'c' represents /k/), in order to preserve biuniqueness. (Otherwise, the translation of /k/ would be ambiguous.) The translation between /s/ and 'z', on the other hand, does not require that an environment be stated. The general guideline is that there can be only one 'elsewhere' case for each translation, in both directions.Concerning the translation between phonemes and strings, see also http://intranet.sil.org/softwaredev/Projects/CELLARII/Design/ConceptualModel/Encodings/CLR2_EncodingRequirements.html - RcmEnc5.3. (This document is dated 27 January, 1998. Is there a more recent document that covers this?)</para>
		  </notes>
		</owning>
	  </props>
	</class>
	<class num="91" id="PhBdryMarker" abstract="false" abbr="bdrymrkr" base="PhTerminalUnit" depth="1">
	  <comment>
		<para>This represents a boundary marker, e.g. a morpheme boundary or a word boundary.There is no requirement that the user define any boundary markers.</para>
	  </comment>
	  <props/>
	</class>
	<class num="92" id="PhPhoneme" abstract="false" abbr="phme" base="PhTerminalUnit" depth="1">
	  <comment>
		<para>This represents a single phoneme. The exact meaning of the term 'phoneme' (e.g. whether biuniqueness is assumed) is not under focus here. For the purposes of this document, it is sufficient to treat units of the encoding which have some linguistic reality as if they were phonemes. One implication is that two different spellings of the same phoneme (e.g. Spanish 'c' and 'qu' for the phoneme /k/) correspond to one phoneme.It is likely that some attributes (such as a featural decomposition) will be added later, as needed for phonology applications. The back-references from the PhNaturalClasses are also likely to be important.</para>
	  </comment>
	  <props>
		<basic num="1" id="BasicIPASymbol" sig="String">
		  <comment>
			<para>This is the IPA symbol for the basic phonetic form of this phoneme. </para>
			<para>We use it to produce a first guess at the phonological features and the (English) description of this phoneme. </para>
			<para>We also show it in the Grammar Sketch.</para>
		  </comment>
		</basic>
		<owning num="2" id="Features" card="atomic" sig="FsFeatStruc">
		  <comment>
			<para>The Features attribute is how the user provides the phonological features of a phoneme (phonological segment).</para>
			<para>This means that the features contained in the FsFeatStruc must be from LangProject:PhFeatureSystem.</para>
		  </comment>
		</owning>
	  </props>
	</class>
	<class num="93" id="PhNaturalClass" abstract="true" abbr="natclass" base="CmObject" depth="0">
	  <comment>
		<para>An abstract class for the various kinds of natural classes. Note that the subclasses have several attrs in common (e.g. stratum), but that these attrs are defined differently in the various subclasses.Attributes: In addition to the attr given here, all subclasses define a segments attr, either as a ref or a virtual attr, depending on whether the subclass is defined intensionally or extensionally. If this class was generalized beyond phonology, the attr's name should be generalized, e.g. to members.</para>
	  </comment>
	  <notes>
		<para>In general, a phonological Natural Class is a set of phonemes that undergo similar sorts of phonological processes, or which condition similar processes. In classical generative phonology (the SPE model), a natural class was presumed to be specifiable by a small number of feature values. In feature geometry models of phonology (such as autosegmental phonology), a natural class is assumed to be specifiable by a feature node, i.e. by one or more feature values dominated exhaustively and exclusively by a single node. Natural classes defined intensionally are represented here by the subclass PhNCFeatures. Natural classes may also be defined extensionally, by simply listing their members, using the subclass PhNCSegments.These classes may be more generally useful, and might belong in the Feature System model, rather than here.</para>
	  </notes>
	  <props>
		<basic num="1" id="Name" sig="MultiUnicode"/>
		<basic num="3" id="Description" sig="MultiString"/>
		<basic num="4" id="Abbreviation" sig="MultiUnicode"/>
	  </props>
	</class>
	<class num="94" id="PhNCFeatures" abstract="false" abbr="ncfts" base="PhNaturalClass" depth="1">
	  <comment>
		<para>A natural class picked out by a (small) number of feature values (an intensional definition). In classical generative phonology (e.g. SPE = Chomsky and Halle 1968), this was the only way to define a natural class.If this class is generalized beyond phonology, an appropriate name might be NCIntensional.</para>
	  </comment>
	  <props>
		<owning num="1" id="Features" card="atomic" sig="FsFeatStruc">
		  <comment>
			<para>owns an FsFeatStruc, specifying the feature values which characterize this natural class. The meaning is that any phoneme which includes (N.B.: not unifies with) the specified feature values matches this natural class.</para>
		  </comment>
		  <notes>
			<para>vSegments: a virtual attr returning a collection seq of PhPhoneme which are picked out by the features of this natural class.</para>
		  </notes>
		</owning>
	  </props>
	</class>
	<class num="95" id="PhNCSegments" abstract="false" abbr="ncssegmts" base="PhNaturalClass" depth="1">
	  <comment>
		<para>A natural class picked out by specifying the segments which are members (i.e. an extensional definition). This was not an option in classical generative phonology (e.g. SPE = Chomsky and Halle 1968), and opens the possibility of abuse, i.e. setting up unnatural natural classes. It is included here to support the stealth-to-wealth process by letting the user set up a preliminary natural class based on intuitions. There should therefore be a method to help the user change an object of this class to the class PhNCFeatures.If this class is generalized beyond phonology, an appropriate name might be NCExtensional.</para>
	  </comment>
	  <props>
		<rel num="1" id="Segments" card="col" sig="PhPhoneme">
		  <comment>
			<para>refers to a collection seq of PhPhoneme, which are interpreted as the members of this class.</para>
		  </comment>
		</rel>
	  </props>
	</class>
	<class num="96" id="PhFeatureConstraint" abstract="false" abbr="ftconstr" base="CmObject" depth="0">
	  <comment>
		<para>This class appears here for purposes of future development; it is not intended to be implemented immediately. It will serve for constraints requiring agreement or disagreement with respect to a single feature or a set of features all dominated by a single nonterminal node (e.g. the set of features under a 'place' node), and for rules of assimilation and dissimilation. It resembles the use of alpha variables in SPE, and the use of linking conventions in autosegmental phonology.In the SPE convention, the features within a given rule which are meant to agree or disagree are labeled consecutively with Greek letters (with the letters being preceded by a minus sign for disagreement). This requires some mechanism in the rule itself for labeling constraints; the labels would appear as part of the PhFeatureConstraints, but would not actually represent an attribute of the constraints. In autosegmental phonology, (positive) PhFeatureConstraints within a rule are joined by a line (and must obey certain adjacency constraints). Negative constraints as such do not exist in autosegmental phonology; dissimilation is instead seen as the result of unlinking, followed by the insertion of a default feature value.This class may be more generally useful, e.g. for person/number agreement in syntax. In that case, this class should probably be defined in the Feature System model, rather than here.</para>
	  </comment>
	  <props>
		<rel num="1" id="Feature" card="atomic" sig="FsFeatDefn">
		  <comment>
			<para>refers to an FsFeatureDefnPhFeatureNode, the feature with respect to which the constraint ensures agreement (or disagreement).The use of an atomic attr, rather than a seq attr, emulates to a certain extent the insight of autosegmental phonology and feature geometry that a rule can change (or refer to in the environment) only a single feature node. Note however that the fact that the feature can be a nonterminal feature (an FsComplexFeature), allows agreement with respect to a number of features dominated by a single node (e.g. a place of articulation feature, which might dominate the features labial, coronal, and back).</para>
		  </comment>
		</rel>
	  </props>
	</class>
	<class num="97" id="PhEnvironment" abstract="false" abbr="phen" base="CmObject" depth="0">
	  <comment>
		<para>This represents a pairing of left and right contexts for an allomorph or a phonological rule. Any given allomorph or rule can have a sequence of such pairings, although in general the goal of the analysis will be to reduce the number of pairs to one.PhEnvironment objects are owned in the PhPhonologicalData object., and referred to by the PhoneEnv attr of MoForms (allomorphs) and by the (to-be-designed) phonological rules.</para>
	  </comment>
	  <props>
		<basic num="1" id="Name" sig="MultiUnicode"/>
		<basic num="2" id="Description" sig="MultiString"/>
		<rel num="4" id="LeftContext" card="atomic" sig="PhPhonContext"/>
		<rel num="5" id="RightContext" card="atomic" sig="PhPhonContext"/>
		<basic num="6" id="AMPLEStringSegment" sig="Unicode">
		  <comment>
			<para>This is for storing AMPLE and Shoebox (converted to AMPLE) info about phonetic environments. This will probably be eventually deleted when we decide what to do with Shoebox/AMPLE import and relationship to the LexEntry legacy information.</para>
		  </comment>
		</basic>
		<basic num="8" id="StringRepresentation" sig="String">
		  <comment>
			<para>This simple string representation of the phonetic environment is parsed by specialized field editor for use by AMPLE. For Phase 1 implementation. Phase 2 will use Left and Right contexts.</para>
		  </comment>
		</basic>
	  </props>
	</class>
	<class num="98" id="PhCode" abstract="false" abbr="phme" base="CmObject" depth="0">
	  <comment>
		<para>a representation of the phoneme or boundary marker in a particular encoding.</para>
		<para>eg. in English, the phoneme /f/ has the Codes: ph, f and gh.</para>
	  </comment>
	  <props>
		<basic num="1" id="Representation" sig="MultiUnicode">
		  <comment>
			<para>Put something here. </para>
		  </comment>
		</basic>
	  </props>
	</class>
	<class num="99" id="PhPhonData" abstract="false" abbr="pdat" base="CmObject" depth="0" singleton="true">
	  <comment>
		<para>This is the ultimate owner of phonological data, parallel to the MoMorphologicalData object in the Morphology model. In particular, PhPhonemeSets, PhEnvironments, and PhNaturalClasses are owned here. The reason for the ownership of these objects residing here, rather than in the MoForm (allomorphs) or phonological rules where they are used, is to allow for their re-use. For example, a step in going from an allomorph-based description to a phonological rule-based description is to find all the allomorphs that have similar environments. This step is expedited if the environments are re-used (since they will be identical). Even if they are not identical, the fact that they all reside in one location makes them easier to search for similar environments.</para>
		<para>Renamed from PhPhonologicalData for the Firebird Port.</para>
	  </comment>
	  <props>
		<owning num="1" id="PhonemeSets" card="seq" sig="PhPhonemeSet">
		  <comment>
			<para>owns a collection of PhPhonemeSets, describing the phonemic inventory of the language. The reason for allowing this to be a collection (rather than atomic) is to allow for phonological descriptions at multiple levels (strata),</para>
		  </comment>
		</owning>
		<owning num="2" id="Environments" card="seq" sig="PhEnvironment"/>
		<owning num="3" id="NaturalClasses" card="seq" sig="PhNaturalClass">
		  <comment>
			<para>Change this here.</para>
		  </comment>
		</owning>
		<owning num="4" id="Contexts" card="seq" sig="PhContextOrVar">
		  <comment>
			<para>Change this here.</para>
		  </comment>
		</owning>
		<owning num="5" id="FeatConstraints" card="seq" sig="PhFeatureConstraint">
		  <comment>
			<para>The feature constraints are what allow us to use alpha notation in phonological rules (to deal with things like assimilation to place of articulation).</para>
			<para>It is a sequence so we can know the alpha value (is it alpha, beta, gamma, or delta, say).</para>
			<para>The user need never see these as a list to be edited or maintained by hand.</para>
			<para>The UI can show them as greek letters in phonological rule displays.</para>
		  </comment>
		</owning>
		<owning num="6" id="PhonRuleFeats" card="atomic" sig="CmPossibilityList">
		  <comment>
			<para>The rule features are a way to limit the application of rules, either by excluding or requiring these "features."</para>
			<para>The CmPossibilityList contains zero or more PhPhonRuleFeat classes.</para>
			<para>These refer to a CmObject, where that CmObject would probably be a MoInflClass (e.g. a conjugation class), an FsSymFeatVal (e.g. feminine gender), or a CmPossibility (for an exception "feature").</para>
		  </comment>
		</owning>
		<owning num="7" id="PhonRules" card="seq" sig="PhSegmentRule">
		  <comment>
			<para>These are the ordered sequence of phonological rules. They are given in the order in which they are to be applied.</para>
		  </comment>
		</owning>
	  </props>
	</class>
	<class num="100" id="MoDeriv" abstract="false" abbr="mder" base="CmObject" depth="0">
	  <comment>
		<para>This represents the derivation of a word (or stem), i.e. the relationship between a 'surface' word and the stem, any derivational affixes, and the morphosyntactic inflectional features. A derivation gives the derivational order of attachment of affixes, application of compounding rules, and the application of phonological (morphophonemic and/or allophonic) rules. (However, phonological rules have not yet been defined for purposes of this specification.). In particular, the attr StratumApps contains the derivational order of strata, each of which in turn contains the order of attachment of affixes of that stratum.</para>
		<para>It is not clear whether this class is actually required. In particular, the StratumApps attr could instead be an attr on WfiAnalysis. But until that attr is added to WfiAnalysis, this class will serve. (Note that test cases may also require an attr pointing to their derivation.)</para>
		<para>Renamed from MoDerivation for the Firebird Port</para>
	  </comment>
	  <props>
		<rel num="1" id="StemForm" card="atomic" sig="MoStemAllomorph">
		  <comment>
			<para>refers to an MoStemAllomorph, a stem found in the lexicon.</para>
		  </comment>
		  <notes>
			<para>MM: [Previously, I had called this attr pInputForm. I changed the attr name to draw attention to the fact that this is just the stem, not any affixes.]</para>
		  </notes>
		</rel>
		<rel num="2" id="StemMsa" card="atomic" sig="MoStemMsa">
		  <comment>
			<para>refers to an MoStemMsa, a stem found in the lexicon. Note that this object and the allomorph pointed to by the StemForm must belong to the same LexEntry.</para>
		  </comment>
		  <notes>
			<para>MM: Previously, I had called this attr pInputMsa; see discussion of pStemForm above.</para>
		  </notes>
		</rel>
		<owning num="3" id="InflectionalFeats" card="atomic" sig="FsFeatStruc">
		  <comment>
			<para>Owns (but see below) an FsFeatStruc giving the inflectional features (to be) realized in this derivation.</para>
			<para>It is not clear whether this should be an owning or virtual attr. If derivations are always owned by some higher object that could logically hold such a feature structure (e.g. a test case or a cell in a paradigm), then this attr should just return that feature structure.</para>
			<para>Changed from InflectionalFeatures.</para>
		  </comment>
		</owning>
		<owning num="4" id="StratumApps" card="seq" sig="MoStratumApp">
		  <comment>
			<para>owns an ordered seq of MoStratumApp structures, representing the sequence of applications of strata (i.e. of the affixes and phonological rules of those strata) to an underlying form. The order is from the deepest stratum to the shallowest.</para>
		  </comment>
		</owning>
	  </props>
	</class>
	<class num="101" id="MoAlloAdhocProhib" abstract="false" abbr="acp" base="MoAdhocProhib" depth="1">
	  <comment>
		<para>This is intended to capture co-occurrence restrictions between allomorphs which cannot be (or has not yet been) captured using morphosyntactic or phonological restrictions.</para>
		<para>There are some problems with this class as it stands. The use of the value Anywhere in the Adjacency attr serves to constrain any two or more allomorphs from cooccurring in a single word, whereas the use of the other possibilities in that attr only serves to constrain a set of two or more allomorphs from cooccuring with a single allomorph. This inconsistency could be eliminated by making Anywhere work like the other possibilities (but that would make it less useful), or by replacing the single Allomorphs attr with two attrs, one for one set of allomorphs, and one for another set. The co-occurrence restriction would then be between any allomorph from the first set and any allomorph from the second (and the meaning of the values SomewhereToLeft and SomewhereToRight would be clarified). This would of course have the disadvantage of making this class non-parallel to the class MoMorphemeAdhocCoProhibition.</para>
		<para>Another problem with this class is that there is no way to constrain what sorts of things can occur between the allomorphs with any of the values Anywhere, SomewhereToLeft and SomewhereToRight. For example, processes such as vowel harmony and nasal assimilation are often blocked by affixes with exceptional values for the features in question. This can be indicated by suitable phonological environments, but not by the use of an allomorph co-occurrence constraint.</para>
		<para>Was renamed from MoAllomorphAdhocCoProhibition for the Firebird Port.</para>
	  </comment>
	  <props>
		<rel num="1" id="Allomorphs" card="seq" sig="MoForm">
		  <comment>
			<para>refers to a seq of MoForm objects, the co-occurrence of which is ungrammatical. Usually, there will be exactly two such allomorphs. If there are three or more allomorphs, the intended meaning is that a word is ungrammatical in which all such morphemes appear (but the co-occurrence of only some of the morphemes is not prohibited). Having only one morpheme in this attribute should be flagged as a Warning, since such a restriction can do nothing.</para>
			<para>When the Adjacency attribute is 'Anywhere', the fact that this attribute is a seq, rather than a collection, is unimportant. But the order of allomorphs becomes important when the Adjacency attribute has any other value. Specifically, the order of the allomorphs in this attribute is interpreted as a left-to-right order.</para>
		  </comment>
		</rel>
		<rel num="2" id="FirstAllomorph" card="atomic" sig="MoForm"/>
		<rel num="3" id="RestOfAllos" card="seq" sig="MoForm">
		  <comment>
			<para>Changed from RestOfAllomorphs.</para>
		  </comment>
		</rel>
	  </props>
	</class>
	<class num="102" id="MoMorphAdhocProhib" abstract="false" abbr="acp" base="MoAdhocProhib" depth="1">
	  <comment>
		<para>This is intended to capture co-occurrence restrictions between morphemes which cannot be (or have not yet been) captured using morphosyntactic (or perhaps phonological) restrictions. The scope of the cooccurrence constraint is the entire word.</para>
		<para>The two or more morphemes participating in cooccurrence constraints are not constrained to be string-adjacent. However, it might be possible to restrict cooccurrence restrictions between exactly two morphemes to derivational order adjacency, i.e. to the last affix added. This would follow from Siegel's 'Adjacency Condition' (cited in Scalise 1986: 170).</para>
		<para>Renamed from MoMorphemeAdHocCoProhibition for the Firebird Port.</para>
	  </comment>
	  <props>
		<rel num="1" id="Morphemes" card="seq" sig="MoMorphSynAnalysis">
		  <comment>
			<para>refers to a collection seq of MoMorphoSyntaxAnalysis objects, the co-occurrence of which is ungrammatical. Usually, there will be exactly two such morphemes. If there are three or more morphemes, the intended meaning is that a word is ungrammatical in which all such morphemes appear (but the co-occurrence of only some of the morphemes is not prohibited). Having only one morpheme in this attribute should be flagged as a Warning, since such a restriction can do nothing.</para>
			<para>Note: we are assuming here that the user interface cannot simply prohibit constraints with a single morpheme, because they arise in the process of creating a constraint. (You cannot count to two until you've counted to one.)</para>
		  </comment>
		</rel>
		<rel num="2" id="FirstMorpheme" card="atomic" sig="MoMorphSynAnalysis"/>
		<rel num="3" id="RestOfMorphs" card="seq" sig="MoMorphSynAnalysis">
		  <comment>
			<para>Changed from RestOfMorphemes.</para>
		  </comment>
		</rel>
	  </props>
	</class>
	<class num="103" id="MoCopyFromInput" abstract="false" abbr="cfin" base="MoRuleMapping" depth="1">
	  <comment>
		<para>Indicates that a portion of the input is to be copied over to the output without modification.</para>
	  </comment>
	  <props>
		<rel num="1" id="Content" card="atomic" sig="PhContextOrVar">
		  <comment>
			<para>refers to a PhContextOrVar in MoAffixProcess.Input of the owner of this object; the meaning is that the stretch of the input word matched by that PhContextOrVar is copied over without alteration to the output.</para>
		  </comment>
		</rel>
	  </props>
	</class>
	<class num="105" id="WfiWordSet" abstract="false" abbr="wwst" base="CmObject" depth="0">
	  <props>
		<basic num="1" id="Name" sig="MultiUnicode"/>
		<basic num="2" id="Description" sig="MultiString"/>
		<rel num="4" id="Cases" card="col" sig="WfiWordform"/>
	  </props>
	</class>
	<class num="106" id="MoBinaryCompoundRule" abstract="false" abbr="mbcr" base="MoCompoundRule" depth="1">
	  <comment>
		<para>This is an abstract class (a subclass of MoCompoundRule), encompassing compounds where the branching is binary (most compounds are probably binary branching, although see the cautions in Fabb (1998) section 2.3). The two daughters are here referred to as the 'left' and 'right' constituent. Compounds of this class which contain more than two constituents must thus be built up recursively. Thus, manhole cover has the structure [[man hole] cover], rather than a flat structure.</para>
		<para>Note that there is no implication that the left- or right-hand elements of compounds are heads; headship is determined in MoEndocentricCompound.headLast.</para>
	  </comment>
	  <props>
		<owning num="1" id="LeftMsa" card="atomic" sig="MoStemMsa">
		  <comment>
			<para>owns an MoStemMsa, giving the morphosyntactic information about the left-hand member of this compound. If this MoStemMsa specifies a PartOfSpeech, then the left-hand member of this compound must belong to that part of speech. If this MoStemMsa specifies an FsFeatStruc, then the left-hand member of this compound must have (not unify with!) the features of that feature structure.</para>
			<para>Since the parts of speech are contained in an inheritance hierarchy, a question arises: if this MSA points to an abstract part of speech (verb, say), does a word with a more specific part of speech (transitive verb, say) match? In the absence of any reason to think it does not, I would suggest that reference to an abstract part of speech entails that more specific parts of speech are included. Otherwise, it is hard to imagine how one could use this attribute - it would be necessary to allow a collection of parts of speech, or else to have separate compound rule for each specific part of speech.</para>
		  </comment>
		</owning>
		<owning num="2" id="RightMsa" card="atomic" sig="MoStemMsa">
		  <comment>
			<para>owns an MoStemMsa, giving the morphosyntactic information about the right-hand member of this compound, in the same fashion as the LeftMsa attribute.</para>
		  </comment>
		</owning>
		<owning num="3" id="Linker" card="atomic" sig="MoAffixForm">
		  <comment>
			<para>owns an MoAffixForm in the encoding of the language, giving the phoneme(s) inserted between the two parts of the compound (cf. Linguist List 10.1477, http://linguistlist.org/10/10-1477.html). If this field is empty, nothing is inserted between the two parts.</para>
			<para>The linker is semantically meaningless (else it would be a morpheme).</para>
		  </comment>
		</owning>
	  </props>
	</class>
	<class num="107" id="MoCoordinateCompound" abstract="false" abbr="ccpd" base="MoBinaryCompoundRule" depth="2">
	  <comment>
		<para>This is a concrete class (a subclass of MoCompoundRule), for compounds of which all the members are heads, as opposed to endocentric compounds, in which one member is the head, or exocentric compounds, in which no member is a head. This class also differs from endocentric and exocentric compounds in that the branching may be non-binary.</para>
		<para>There are several linguistic terms for this sort of compound, including 'co-ordinate compounds', 'appositional compounds', and 'dvandva compounds'. An example (taken from Fabb 1998, page 74; see also section 1.1.2) is the Tamil for 'courage, bravery and valour'.</para>
	  </comment>
	  <props/>
	</class>
	<class num="108" id="MoGlossSystem" abstract="false" abbr="glsys" base="CmObject" depth="0">
	  <props>
		<owning num="1" id="Glosses" card="col" sig="MoGlossItem"/>
	  </props>
	</class>
	<class num="109" id="MoGlossItem" abstract="false" abbr="glit" base="CmObject" depth="0">
	  <comment>
		<para>Type specifies whether or not this MoGloss is:</para>
		<para>a. a container</para>
		<para>b. a gloss</para>
		<para>c. a separator character</para>
	  </comment>
	  <props>
		<basic num="1" id="Name" sig="MultiUnicode"/>
		<basic num="2" id="Abbreviation" sig="MultiUnicode"/>
		<basic num="3" id="Type" sig="Integer">
		  <comment>
			<para>Types:</para>
			<para>1. fsType The item corresponds to a feature structure type. </para>
			<para>2. feature The item corresponds to an inflectional feature. </para>
			<para>3. value The item corresponds to an inflectional feature value. </para>
			<para>4. complex The item corresponds to a complex feature that embeds another feature structure. </para>
			<para>5. deriv The item is the gloss for a derivational morpheme. </para>
			<para>6. group The item is in the list only for the purpose of organization and grouping </para>
			<para>7. xref The item is a cross-reference to the term that is used in preference to this one. </para>
		  </comment>
		</basic>
		<basic num="4" id="AfterSeparator" sig="Unicode"/>
		<basic num="5" id="ComplexNameSeparator" sig="Unicode">
		  <comment>
			<para>separates the gloss for the feature name from the gloss string for the value bundle</para>
		  </comment>
		</basic>
		<basic num="6" id="ComplexNameFirst" sig="Boolean">
		  <comment>
			<para>to control whether the name gloss precedes or follows the value bundle gloss. It should be possible to specify global defaults for these, as well as to override them for specific gloss items.</para>
		  </comment>
		</basic>
		<basic num="7" id="Status" sig="Boolean">
		  <comment>
			<para>Each top-level gloss item in the master gloss list needs a status attribute to indicate whether the subtree it dominates is visible or hidden. A hidden gloss item corresponds to a feature structure type that is only embedded as the value of complex features and so does not appear in the gloss possibilities chooser as a top-level choice but appears only in subtrees under complex features.</para>
		  </comment>
		</basic>
		<owning num="8" id="FeatStructFrag" card="atomic" sig="FsFeatStruc">
		  <comment>
			<para>A gloss item in the language-specific gloss system is formalized by a feature structure fragment. The feature structure for a glossed morpheme is thus the unification of all the feature structure fragments for its component gloss items.</para>
			<para>When the user selects gloss items from the language-specific gloss system to form a composite gloss, this analysis is stored in the MSA as a gloss bundle (which an attribute on MSA that stores a set of references to all the selected gloss items). The language-specific feature structure for an MSA is automatically generated by computing the unification of all the feature structure fragments in the gloss bundle.</para>
			<para>Changed from FeatureStructureFragment.</para>
		  </comment>
		</owning>
		<owning num="9" id="GlossItems" card="seq" sig="MoGlossItem"/>
		<rel num="10" id="Target" card="atomic" sig="MoGlossItem">
		  <comment>
			<para>Note also that this attribute has two different functions.</para>
			<para>1. If a gloss item is a cross-reference, it needs a target attribute to point to a the preferred term in the master gloss list. A cross-reference item lists a term that the user would be looking for, but redirects the user to a standardized term elsewhere in the tree.</para>
			<para>2. An additional status is added to indicate that a gloss item that has been copied into a subtree under a complex feature is a proxy for the original gloss item in the master gloss list. A proxy item uses the target attribute to point to its source item. No other attributes on a proxy item should be used since the values on the target item are its values. (The implementation might use term to store the "carried-down" suffix to the gloss string when carry is active.)</para>
			<para>visible The item is an original item that should be shown in the gloss chooser.</para>
			<para>hidden The item is an original item, but should not be shown in the gloss chooser.</para>
			<para>proxy The item should be shown in the gloss chooser, but it is a proxy standing in for an original item.</para>
		  </comment>
		</rel>
		<basic num="11" id="EticID" sig="Unicode">
		  <comment>
			<para>Stores a reference to the XML ID of the Etic Gloss List. </para>
		  </comment>
		</basic>
	  </props>
	</class>
	<class num="110" id="MoAdhocProhibGr" abstract="false" abbr="acpg" base="MoAdhocProhib" depth="1">
	  <comment>
		<para>Allows the user to group MoAdhocProhib to provide "some rationale" for the adhoc.</para>
		<para>Renamed from MoAdhocProhibGr for the Firebird port.</para>
	  </comment>
	  <props>
		<basic num="1" id="Name" sig="MultiUnicode"/>
		<basic num="2" id="Description" sig="MultiString"/>
		<owning num="3" id="Members" card="col" sig="MoAdhocProhib"/>
	  </props>
	</class>
	<class num="112" id="WfiMorphBundle" abstract="false" abbr="wmrb" base="CmObject" depth="0">
	  <props>
		<basic num="1" id="Form" sig="MultiString"/>
		<rel num="2" id="Morph" card="atomic" sig="MoForm"/>
		<rel num="3" id="Msa" card="atomic" sig="MoMorphSynAnalysis"/>
		<rel num="4" id="Sense" card="atomic" sig="LexSense"/>
		<rel num="5" id="InflType" card="atomic" sig="LexEntryInflType">
		  <comment>
			<para>This will provide a place for both the manual interlinearizer and the parser filer to store the link to the gloss in the inflection type.</para>
			<para>It is optional in that we do not need to store it for every morpheme bundle, only those that need it.</para>
		  </comment>
		</rel>
	  </props>
	</class>
	<class num="113" id="LexEtymology" abstract="false" abbr="ety" base="CmObject" depth="0">
	  <comment>
		<para>History of the entry</para>
	  </comment>
	  <props>
		<basic num="1" id="Comment" sig="MultiString"/>
		<basic num="2" id="Form" sig="MultiString"/>
		<basic num="3" id="Gloss" sig="MultiString"/>
		<rel num="4" id="Language" card="seq" sig="CmPossibility">
		  <comment>
			  <para>This will be a choice from the Languages list in the Lists area (list owned by LexDb).</para>
		  </comment>
		</rel>
		<basic num="5" id="LiftResidue" sig="Unicode"/>
		<basic num="6" id="PrecComment" sig="MultiString"/>
		<basic num="7" id="Note" sig="MultiString">
		  <comment>
			<para>For the lexicographer, not intended for printing. For now, at least, this appears in the UI, but not in the dictionary configurations.</para>
		  </comment>
		</basic>
		<basic num="8" id="Bibliography" sig="MultiString">
		  <comment>
			<para>For the lexicographer, not intended for printing.</para>
		  </comment>
		</basic>
		<basic num="9" id="LanguageNotes" sig="MultiString">
		  <comment>
			<para>Notes on the source language.</para>
		  </comment>
		</basic>
	  </props>
	</class>
	<class num="116" id="ChkRef" abstract="false" abbr="chkr" base="CmObject" depth="0">
	  <comment>
		<para>This object contains details about an occurrence of a ChkTerm in the original text so the user can see where a rendering of that term is supposed to exist, as well as information about the actual rendering in the vernacular text.The Ref, Location, and KeyWord fields together comprise a unique key that can be used if necessary to associate this object with a node in a similar list which is organized differently.</para>
	  </comment>
	  <props>
		<basic num="1" id="Ref" sig="Integer">
		  <comment>
			<para>Index to a target text unit. For Scripture the BCV (book/chapter/verse) reference in the English versification.</para>
		  </comment>
		</basic>
		<basic num="2" id="KeyWord" sig="String">
		  <comment>
			<para>In the Biblical Terms list, this will contain the specific Greek or Hebrew word(s) in the original text, though not necessarily the surface (i.e., inflected) form. This may be useful to display for the user. Together with the Ref and Location, this might be useful for associating existing ChkRef objects with ChkTerms in a list that is being restructured according to a new system of organization.</para>
		  </comment>
		</basic>
		<basic num="4" id="Status" sig="Integer">
		  <comment>
			<para>Checking status for this item (as defined by the reference-keyword).</para>
		  </comment>
		</basic>
		<rel num="5" id="Rendering" card="atomic" sig="WfiWordform">
		  <comment>
			<para>The target vernacular rendering of the checking item at this reference.</para>
		  </comment>
		</rel>
		<basic num="6" id="Location" sig="Integer">
		  <comment>
			<para>Information about the location of the ChkTerm in the original source text (for Scripture terms, the 1-based index of the word in the verse in the original language). Leave as 0 if not needed.</para>
		  </comment>
		</basic>
	  </props>
	</class>
	<class num="117" id="MoUnclassifiedAffixMsa" abstract="false" abbr="uamsa" base="MoMorphSynAnalysis" depth="1">
	  <props>
		<rel num="1" id="PartOfSpeech" card="atomic" sig="PartOfSpeech"/>
	  </props>
	</class>
	<class num="118" id="LexEntryType" abstract="false" abbr="let" base="CmPossibility" depth="1">
	  <props>
		<basic num="1" id="ReverseAbbr" sig="MultiUnicode">
		  <comment>
			<para>This abbreviation may be used in the minor/subentry when referring to the major entry. For example, LexEntryType_Abbreviation could have "var." and LexEntryType_ReverseAbbr could have "var. of" </para>
		  </comment>
		</basic>
		<basic num="2" id="ReverseName" sig="MultiUnicode">
		  <comment>
			<para>This name may be used in the minor/subentry when referring to the major entry. For example, LexEntryType_ReverseName could have "Dialectal Variant of" and LexEntryType_Name could have "Dialectal Variant" </para>
		  </comment>
		</basic>
	  </props>
	</class>
	<class num="119" id="LexRefType" abstract="false" abbr="lrt" base="CmPossibility" depth="1">
	  <comment>
		<para>This class identifies the type of a relation being stored in all of the LexReference items owned in Members. The MappingType enum determines the type of set we are representing. The type of set determines how the name and abbreviations are used. When the name and abbreviation are the same for both directions of the relation (set, pair, and scale relations), they are stored in CmPossibility_Name and CmPossibility_Abbreviation. When the name and abbreviation are different (tree), CmPossibility_Name and CmPossibility_Abbreviation would specify the specific/part labels while LexReferenceType_ReverseName and LexReferenceType_ReverseAbbreviation would be used for the generic/whole label.</para>
		<para>Renamed from LexReferenceType for the Firebird port.</para>
	  </comment>
	  <props>
		<basic num="1" id="ReverseAbbreviation" sig="MultiUnicode">
		  <comment>
			<para>This is used for the generic/whole abbreviation for trees.</para>
		  </comment>
		</basic>
		<basic num="2" id="MappingType" sig="Integer" min="0" max="127">
		  <comment>
			<para>MappingType (max=127) (used as an enum) with possible values: </para>
			<para>0 = sense collection (unordered many to many) </para>
			<para>1 = sense pair (one to one) </para>
			<para>2 = sense tree (one to unordered many) </para>
			<para>3 = sense sequence (ordered many to many) </para>
			<para>4 = entry collection (unordered many to many) </para>
			<para>5 = entry pair (one to one) </para>
			<para>6 = entry tree (one to unordered many) </para>
			<para>7 = entry or sense collection (unordered many to many) </para>
			<para>8 = entry or sense tree (one to ordered many) </para>
			<para>This enum determines the type of relation represented by the set. It basically determines how the software treats the items in LexReference_Targets. For 0-3 the button to the right would call up a sense chooser. For 4-6 it would call up an entry chooser. For 7-8 it would call up a chooser that allows either entries or senses. For all but 2, 6, and 8 the field label for all items would come from CmPossibility_Abbreviation. For 2, 6, and 8, the label for the first item would be CmPossibility_Abbreviation, while the label for the other items would be CmLexRefType_ReverseAbbreviation.</para>
		  </comment>
		</basic>
		<owning num="3" id="Members" card="col" sig="LexReference">
		  <comment>
			<para>This holds all of the references of this type.</para>
		  </comment>
		</owning>
		<basic num="4" id="ReverseName" sig="MultiUnicode">
		  <comment>
			<para>This is used for the generic/whole name for trees.</para>
		  </comment>
		</basic>
	  </props>
	</class>
	<class num="120" id="LexReference" abstract="false" abbr="lref" base="CmObject" depth="0">
	  <comment>
		<para>This class represents a set of lexical relations between senses or references between entries. For lexical relations, it can represent general sets, binary sets, scales, or trees. For entry references it can represent general sets, binary sets, and trees. The type of reference, based on the MappingType of the owner, determines how targets will be interpreted in the UI as well as the class of the targets we want to process for this type.</para>
	  </comment>
	  <props>
		<basic num="1" id="Comment" sig="MultiString">
		  <comment>
			<para>This allows the user to add a comment to the set. We don't allow comments on individual links, but generally this comment can refer to individual items, if desired.</para>
		  </comment>
		</basic>
		<rel num="2" id="Targets" card="seq" sig="CmObject"/>
		<basic num="3" id="Name" sig="MultiUnicode">
		  <comment>
			<para>This allows the user to add a name to the set.</para>
		  </comment>
		</basic>
		<basic num="4" id="LiftResidue" sig="Unicode"/>
	  </props>
	</class>
	<class num="121" id="ChkSense" abstract="false" abbr="chks" base="CmObject" depth="0">
	  <comment>
		<para>Relates a check item to a particular lexical sense of a lexical item. Stores explanatory information about this relationship. From this sense other information about the lexeme can be inferred, such as the lexical stem or the citation form. The lexical item may be inflected but the inflection is not pertinent to the check item. (If a specific inflection with a special sense is needed, add a lexical entry for the specific inflection as a subentry of the more general lexical item and add the special sense to this subentry.) Needed by Key Terms checking and other semantically-based checklists.</para>
	  </comment>
	  <props>
		<basic num="1" id="Explanation" sig="MultiUnicode">
		  <comment>
			<para>A short explanation of the relationship of the lexical sense to the check item. </para>
			<para>For example, in the Key Terms list, may add an additional explanation of why the lexical item is chosen to render the key term, beyond the definition given for the Sense.</para>
		  </comment>
		</basic>
		<rel num="2" id="Sense" card="atomic" sig="LexSense">
		  <comment>
			<para>In Scripture, a target lexical sense for a key term. More generically, a lexical sense associated with a checklist item. With the LexSense as a starting point, the stem, citation form, literal meaning, definition, gloss and likely inflectional word forms for the rendering can be determined. Note that we do not determine the lexical stem directly but rather make a semantic connection to it through the particular sense of the stem that is relevant to the ChkItem. We can always determine the stem from the sense but not vice versa.</para>
		  </comment>
		</rel>
	  </props>
	</class>
	<class num="122" id="DsChart" abstract="true" abbr="dsc" base="CmMajorObject" depth="1">
	  <comment>
		<para>This is the discourse chart. This will be subclassed into a Longacre/Levinsohn Constituent Chart, and will be the base class for other discourse charts.</para>
	  </comment>
	  <props>
		<rel num="1" id="Template" card="atomic" sig="CmPossibility">
		  <comment>
			<para>Type of Discourse Chart. Each type of chart can have a different organization and layout of columns. Template must refer to a top-level CmPossibility in (eventually one of?) the template possibility lists of the DsDiscourseData (a Template).</para>
		  </comment>
		</rel>
	  </props>
	</class>
	<class num="123" id="DsConstChart" abstract="false" abbr="dscc" base="DsChart" depth="2">
	  <comment>
		<para>This class represents a Longacre/Levinsohn type Constituent Chart. Syntactic columns vs TextSegment rows. For a brief summary and an example, see Chapter 8 in Dooley and Levinsohn, "Analyzing Discourse".</para>
	  </comment>
	  <props>
		<rel num="1" id="BasedOn" card="atomic" sig="StText">
		  <comment>
			<para>The linguistic text that the chart organizes (currently part of a Text, but could also be part of Scripture).</para>
		  </comment>
		</rel>
		<owning num="2" id="Rows" card="seq" sig="ConstChartRow">
		  <comment>
			<para>The main content of the chart. Each ConstChartRow represents a row/clause.</para>
		  </comment>
		</owning>
	  </props>
	</class>
	<class num="124" id="DsDiscourseData" abstract="false" abbr="dsdd" base="CmObject" depth="0" singleton="true">
	  <comment>
		<para>This gathers all the discourse-related material into one place.</para>
	  </comment>
	  <props>
		<owning num="1" id="ConstChartTempl" card="atomic" sig="CmPossibilityList">
		  <comment>
			<para>Templates describing possible chart organizations. Top level Possibilities are Chart Templates. SubPossibilities represent groups of columns or columns. (This is stretching the idea of 'possibilities' somewhat, and it is unusual that the top-level possibilities are really a different kind of thing from the leaves, but it can be thought of as an extension of the idea that non-leaf nodes perform a grouping function.)</para>
			<para>Changed from ConstChartTemplates for the port.</para>
		  </comment>
		</owning>
		<owning num="2" id="Charts" card="col" sig="DsChart">
		  <comment>
			<para>Actual instances of discourse charts (tentatively of all types, even though we currently only have one type: Constituent Chart).</para>
		  </comment>
		</owning>
		<owning num="3" id="ChartMarkers" card="atomic" sig="CmPossibilityList">
		  <comment>
			<para>This list stores markers that can be inserted into the chart to provide additional labelling. The top-level is several different kinds of markers (initially Tense/Aspect/Mood, Pronouns, and Demonstatives), and below those are the (sometimes hierarchical) lists of possible markers for that type. Combining them like this makes it easy to add new categories as well as items.</para>
		  </comment>
		</owning>
	  </props>
	</class>
	<class num="125" id="ChkTerm" abstract="false" abbr="chkt" base="CmPossibility" depth="1">
	  <comment>
		<para>List item for a term to be checked for proper rendering to an equivalent term or terms for one or more references in a vernacular text. The CmPossibility.Name field will contain the Lemma form of the term in the original language (i.e., Greek or Hebrew) in the grc or heb alternative. ("grc" and "heb" are the ICU locales.) The primary English gloss would be in the en alternative, and glosses in other localizations would be stored in their respective alternatives. Since terms will often have multiple vernacular equivalents, and we need to be able to store literal back translations for those, the Name will not be used for vernacular equivalents. The CmPossibilty.Description can contain additional information about the term in the analysis language(s). It might also contain a list of other derived forms of the term in the original language.</para>
	  </comment>
	  <props>
		<owning num="1" id="Occurrences" card="seq" sig="ChkRef">
		  <comment>
			<para>List of references where this checking item needs to be checked. E.g., a list of scripture references where a specific sense of a key term needs to be checked.</para>
		  </comment>
		</owning>
		<basic num="2" id="SeeAlso" sig="MultiUnicode">
		  <comment>
			<para>Alternate glosses (in UI/analysis writing systems) that should appear in the list of terms (when sorted/grouped by gloss). Multiple glosses are separated by semi-colons.</para>
		  </comment>
		</basic>
		<owning num="3" id="Renderings" card="col" sig="ChkRendering">
		  <comment>
			<para>Represents the renderings (i.e. vernacular equivalents) for a term. A ChkRendering is added whenever a rendering is ascribed to a ChkRef for which a ChkRendering does not already exist in this collection.</para>
		  </comment>
		</owning>
		<basic num="4" id="TermId" sig="Integer">
		  <comment>
			<para>A fixed identifier that matches the term in one or more external source files (e.g., BiblicalTerms.xml, localizations of that file, and/or files that link terms to semantic domains) to uniquely identify the term so it can be correctly matched (and updated, etc.) from the right entry in the external files. This can also be used to obtain a consistent secondary sort when two key terms have identical Lemma forms and/or glosses.</para>
		  </comment>
		</basic>
	  </props>
	</class>
	<class num="126" id="ChkRendering" abstract="false" abbr="chkg" base="CmObject" depth="0">
	  <comment>
		<para>Represents a rendering (i.e. vernacular equivalent) for a term. This class exists to allow a single place where users can identify the specific gloss for each unique rendering of a key term or name and record an explanation about the rendering decision.</para>
	  </comment>
	  <props>
		<rel num="1" id="SurfaceForm" card="atomic" sig="WfiWordform">
		  <comment>
			<para>A vernacular wordform that occurs in the text and is a valid equivalent for rendering the term that owns this ChkRendering object. This is required to be filled in when a ChkRendering is created.</para>
		  </comment>
		</rel>
		<rel num="2" id="Meaning" card="atomic" sig="WfiGloss">
		  <comment>
			<para>The literal meaning of the vernacular term or phrase used for rendering the ChkTerm. This will be displayed as the back translation of the vernacular rendering. This is optional, but when supplied (by the user) must be one of the glosses for one of the senses of the SurfaceForm.</para>
		  </comment>
		</rel>
		<basic num="3" id="Explanation" sig="MultiUnicode">
		  <comment>
			<para>An optional short explanation of why this rendering was chosen to render the term.</para>
		  </comment>
		</basic>
	  </props>
	</class>
	<class num="127" id="LexEntryRef" abstract="false" abbr="ler" base="CmObject" depth="0">
	  <comment>
		<para>A LexEntryRef object is a general purpose link from a variant or complex entry to one or more major entries. It also classifies the link using variant and/or complex entry types that determine how the references are displayed (e.g., minor entry or subentry, and the abbreviations associated with the reference). The UI may restrict what gets used in a particular LexEntryRef. For example, for a variant entry, the UI might limit VariantEntryTypes to a single type and PrimaryLexemes to a single entry while hiding ComplexEntryTypes and ComponentLexemes. For complex entries it might limit ComplexEntryTypes to a single type and hide VariantEntryTypes. On the other hand, the UI could make all of these available so the user could set combinations of variant and complex entries from a single LexEntryRef when they refer to the same major entries.</para>
	  </comment>
	  <props>
		<rel num="1" id="VariantEntryTypes" card="seq" sig="LexEntryType">
		  <comment>
			<para>This points to one or more LexEntryType items in the Variant Entry Types list for variant entries. It is unused for complex entries, although the model allows for both to be used if desirable. Normally a variant LexEntryRef will only use PrimaryLexemes to point to a single entry or sense. Entries using VariantEntryTypes will be displayed as minor entries in the dictionary; usually following the main entry headword and will typically produce a separate minor entry in the dictionary referring to the main entry. The LexEntryType is used to determine how to display the variant information in the main entry context as well as the minor entry context. The Variant Entry Types list is hierarchical with the top level being the type of variant (e.g., dialectal) and subitems being the conditions (e.g., British English, American English) for that type of variant. Normally the user will set this property to a subitem, although a top level item could be used if the user does not want to specify the condition. Each LexEntryType Abbreviation and ReverseAbbr should contain everything needed for displaying the references for this entry. Flex will not attempt to combine names from different hierarchical levels. The Abbreviation is used when displaying the main entry from the minor entry (e.g., Brit. dial. of color). The ReverseAbbr is used when displaying the minor entry from the main entry (e.g., Brit. dial. colour). This is a sequence because some minor entries can have more than one relationship to the same main entry. For example, colour is a spelling variant and a British dialectal variant. The user could use two LexEntryRefs to represent this, but it would be easier to use a single LexEntryRef with two VariantEntryTypes references.</para>
		  </comment>
		</rel>
		<rel num="2" id="ComplexEntryTypes" card="seq" sig="LexEntryType">
		  <comment>
			<para>This property points to one or more items in the Complex Entry Types list for complex entries. It is unused for variant entries, although the model allows for both to be used if desirable. Normally a complex LexEntryRef will point to more than one main entry or sense via PrimaryLexemes and ComponentLexemes. Entries using ComplexEntryTypes will be displayed as subentries in the dictionary; usually at the end of the major entry and will typically produce a separate major entry in the dictionary referring to the main entry. The display is dependent on whether a root-based or stem-based view of the dictionary is being printed. The referenced LexEntryType is used to control the display of the complex information in the main entry context as well as the minor entry context. See the description of VariantEntryTypes for using the information from the LexEntryRef for display purposes.</para>
		  </comment>
		</rel>
		<rel num="3" id="PrimaryLexemes" card="seq" sig="CmObject">
		  <comment>
			<para>The UI limits this to a sequence of LexEntry or LexSense. For variants, this field is unused.</para>
			<para>For complex entries, this field points to a subset of ComponentLexemes. The entries or senses in this property determine the main entries that will have subentries generated for this entry in a root-based dictionary. For example, if ComponentLexemes has kick, the, bucket, and PrimaryLexemes only has kick, then kick is the only entry that will show a ‘kick the bucket’ subentry in a root-based display.</para>
		  </comment>
		</rel>
		<rel num="4" id="ComponentLexemes" card="seq" sig="CmObject">
		  <comment>
			<para>The UI limits this to a sequence of LexEntry or LexSense. For variants, this field points to the main entry or sense. When not hidden, this will produce a minor variant entry that always shows the main entry referenced here. This variant will always be shown in the main entry being referenced. ComponentLexemes is ignored in this case.</para>
			<para>For complex entries, this property lists the components for this idiom, derivation, compound, etc. All of the listed components will be displayed in the subentry following the headword. For example, emphanizoo (cmpd. of en, pha, -an, -id). Whether they get displayed as subentries is controlled by the PrimaryLexemes property. This allows the user to specify component lexemes for productive lexemes without cluttering the printed dictionary.]</para>
		  </comment>
		</rel>
		<basic num="5" id="HideMinorEntry" sig="Integer">
		  <comment>
			<para>This field indicates whether the variant or compound entry should be listed as a minor entry referencing the main entry in the lexicon. The lexicographer typically wants to limit minor entries to ones that are not alphabetically close to the main entry. It defaults to 0 which is easiest to implement in the model and is probably the most common situation. The UI for this could say Show Minor Entry, if desired. If there are multiple LexEntryRefs in the same entry, the entry will show as a minor entry unless all of the LexEntryRefs have HideMinorEntry set to 1. The minor entry would only display information for LexEntryRefs that have this property set to 0. For example, we could limit a reference on a minor entry (e.g., Entry: man (pl. men) Entry: people (reg. var. men) Minor Entry: men pl. of man, but not reg. var. of people) I don’t think this is a good example, but I suspect someone might have a productive derivation where they would only want to list a few of the references in the minor entry. By leaving this property on LexEntryRef, this would be possible. If we are certain that everyone will always want to list every occurrence in a minor entry for a variant or a subentry, then we could add this to LexEntry instead of LexEntryRef. We are using an integer instead of a Boolean for the possibility of controlling printing for different dictionary publications. Each bit in the integer could represent a Boolean for a particular dictionary, thus allowing 32 different dictionaries. We are not implementing the support for multiple dictionaries at this point, and the final design may use a different means for controlling minor entries.</para>
		  </comment>
		</basic>
		<basic num="6" id="Summary" sig="MultiString">
		  <comment>
			<para>This field is available for summary information to show with the variant info being displayed from the main entry. It may be in more than one language and might support formatting and embedded languages. Chuck Grimes feels this is important and it is not simply the gloss of the variant entry. This field would contain the MDF \ve, \vn, and \vr information, which may be the name of a dialect and/or any pertinent comment, such as usage restrictions, simple gloss, or inflection. In MDF the contents of \ve is displayed after the variant in parentheses. Since the \ve field is imported from the major entry, and the \ve may differ for the same \va used in different entries, by storing the information with the LexEntryRef we do not lose anything. If we imported it into the SummaryDefinition of the minor entry, we would have to concatenate the various \ve fields and would lose the distinction of which reference they came from. However, my searches so far have not uncovered any place two different main entries refer to the same variant entry, If this does not happen, we could probably ignore this and just use the SummaryDefinition of the minor entry. When displaying the variant entry in a main entry, this summary could be printed following the variant headword. When displaying a subentry in a main entry in the stem-based format, this summary would be displayed following the subentry headword. Would we ever need a different summary for two different LexEntryRefs owned by the same entry? If not, we could do without this property.</para>
		  </comment>
		</basic>
		<basic num="7" id="LiftResidue" sig="Unicode"/>
		<basic num="8" id="RefType" sig="Integer" max="127">
		  <comment>
			<para>This property is needed in the UI to know whether the current LexEntryRef should show up as a variant or a complex form. We currently use VariantTypes and ComplexFormTypes to determine this, but there are occasions when both of these are missing but we still need to show something in the UI. This integer will be used as an enum with 0 for variants and 1 for complex forms. We may later need to specify inflected forms and perhaps combinations of these.</para>
		  </comment>
		</basic>
		<rel num="9" id="ShowComplexFormsIn" card="seq" sig="CmObject">
		  <comment>
			<para>The UI limits this to a sequence of LexEntry or LexSense. For variants, this field is unused.</para>
			<para>For complex entries, this field points to a subset of ComponentLexemes. The entries or senses in this property will list this item as a complex form (in a stem-based dictionary). For example, if ComponentLexemes has un, and known, and ShowComplexFormsIn only has known, then 'unknown' will be listed as a complex form of 'known' but not of 'un-'.</para>
		  </comment>
		</rel>
	  </props>
	</class>
	<class num="128" id="PhSegmentRule" abstract="false" abbr="segrule" base="CmObject" depth="0">
	  <comment>
		<para>A phonological rule.</para>
		<para>As currently designed, the rules resemble those of classical generative phonology, in that the input, output, and environments are defined in terms of phonetic features (not segments or autosegments).</para>
		<para>There is currently no concept of disjunctive rules, although that could be added.</para>
		<para>We support rule features (i.e. nonphonetic features, such as the feature [+Latinate] of SPE) and rules which are sensitive to the part of speech of the word to which they apply.</para>
		<para>A phonological rule may act as either an allophonic or morphophonemic rule in structuralist phonology would.</para>
		<para>We allow for (phonological) metathesis rules, also.</para>
	  </comment>
	  <props>
		<basic num="1" id="Description" sig="MultiString">
		  <comment>
			<para>A description of the rule, possibly including hyperlinks to some items that motivated the rule.</para>
		  </comment>
		</basic>
		<basic num="2" id="Name" sig="MultiUnicode">
		  <comment>
			<para>A name to help the user identify the rule in a list of phonological rules.</para>
		  </comment>
		</basic>
		<basic num="3" id="Direction" sig="Integer">
		  <comment>
			<para>The direction and manner in which the rule applies.</para>
			<para>The possible values are:</para>
			<para>1 - left-to-right iterative;</para>
			<para>2 - right-to-left iterative;</para>
			<para>3 - simultaneous.</para>
		  </comment>
		</basic>
		<rel num="4" id="InitialStratum" card="atomic" sig="MoStratum">
		  <comment>
			<para>The initial stratum to which this rule applies. If not specified, this rule applies to all strata.</para>
		  </comment>
		</rel>
		<rel num="5" id="FinalStratum" card="atomic" sig="MoStratum">
		  <comment>
			<para>The final stratum to which this rule applies.</para>
		  </comment>
		</rel>
		<owning num="6" id="StrucDesc" card="seq" sig="PhSimpleContext">
		  <comment>
			<para>For regular rules, this is the structural description of the rule (i.e the A in the general formula of A -&gt; B / C _ D). If A is missing, then this is an insertion (epenthetic) rule. For metathesis rules, this is the structural description (i.e. the input) of the rule. Each ordered PhSimpleContext corresponds to a number (the index) that can be referred to in the structural change attribute.</para>
		  </comment>
		</owning>
		<basic num="7" id="Disabled" sig="Boolean">
		  <comment>
			<para>Indicates whether the rule is currently active and therefore will be used by the parser (false) or if it is not active (true) and therefore ignored by the parser (but still available for the user to see).</para>
			<para>The default value is false.</para>
		  </comment>
		</basic>
	  </props>
	</class>
	<class num="129" id="PhRegularRule" abstract="false" abbr="phregrule" base="PhSegmentRule" depth="1">
	  <comment>
		<para>A regular rule is a phonological rule that inserts (epenthesizes) a segment (such as a vowel or consonant), fills in or changes some feature values, or else it deletes a segment (or possibly more than one segment).</para>
		<para>There is no provision for epenthesizing boundary markers.</para>
	  </comment>
	  <props>
		<owning num="1" id="RightHandSides" card="seq" sig="PhSegRuleRHS">
		  <comment>
			<para>The right hand sides of the rule (i.e. the B, C, and D of the general formula (A -&gt; B / C _ D).</para>
		  </comment>
		</owning>
	  </props>
	</class>
	<class num="130" id="PhMetathesisRule" abstract="false" abbr="phmetar" base="PhSegmentRule" depth="1">
	  <comment>
		<para>A metathesis rule is a (transformational) phonological rule that allows the reordering of segments. (See Kenstowicz and Kisseberth 1979:269ff.)</para>
	  </comment>
	  <props>
		<basic num="3" id="StrucChange" sig="String">
		  <comment>
			<para>The structural change (i.e. the output )of the rule. It contains an ordered sequence of integers, each of which corresponds to an index in the structural description. </para>
			<para>Since we do not have a way to model a sequence of integers, we use a string to store the integers. The integers are separated by a space.</para>
		  </comment>
		</basic>
	  </props>
	</class>
	<class num="131" id="PhSegRuleRHS" abstract="false" abbr="segrhs" base="CmObject" depth="0">
	  <comment>
		<para>This class delineates the basic requirements for the application of a rule (the "right-hand-side" of the arrow in a traditional phonological rule).</para>
	  </comment>
	  <props>
		<owning num="1" id="LeftContext" card="atomic" sig="PhPhonContext">
		  <comment>
			<para>The left context of the rule.</para>
		  </comment>
		</owning>
		<owning num="2" id="RightContext" card="atomic" sig="PhPhonContext">
		  <comment>
			<para>The right context of the rule.</para>
		  </comment>
		</owning>
		<owning num="3" id="StrucChange" card="seq" sig="PhSimpleContext">
		  <comment>
			<para>The structural change (i.e. the output) of the rule. If this is missing, the rule is a deletion rule</para>
		  </comment>
		</owning>
		<rel num="4" id="InputPOSes" card="col" sig="PartOfSpeech">
		  <comment>
			<para>When present, this limits the rule application to apply only when the input is for one of the Parts of Speech given in the collection.</para>
			<para>The hierarchical nature of Parts of Speech is respected, so if "transitive verb" is a sub-category of "verb" and one specifies "verb" as an input POS, then the rule will also apply to "transitive verb.</para>
		  </comment>
		</rel>
		<rel num="5" id="ExclRuleFeats" card="col" sig="PhPhonRuleFeat">
		  <comment>
			<para>This refers to a set of rule features (which are a possibility list).</para>
			<para>This encodes negative rule feature requirements, such as conjugation class membership or gender.</para>
			<para>In order for this rule to apply to a lexical entry, the lexical entry must not contain in its Rule Features list any of the feature names of this list.</para>
			<para>If this field is omitted, there are no excluded rule features.</para>
			<para>Warning: The names in the RequiredRuleFeatures list and this list should be mutually exclusive.</para>
		  </comment>
		</rel>
		<rel num="6" id="ReqRuleFeats" card="col" sig="PhPhonRuleFeat">
		  <comment>
			<para>These are required rule features. This collection refers to a set of rule features (which are a possibility list).</para>
			<para>This encodes positive rule feature requirements, such as conjugation class membership or gender.</para>
			<para>In order for this rule to apply to a lexical entry, the lexical entry must contain in its Rule Features list all the feature names of this list.</para>
			<para>If this field is omitted, there are no required Rule Features.</para>
			<para>Warning: The names in the ExcludedRuleFeatures list and this list should be mutually exclusive.</para>
		  </comment>
		</rel>
	  </props>
	</class>
	<class num="132" id="PhPhonRuleFeat" abstract="false" abbr="pprf" base="CmPossibility" depth="1">
	  <comment>
		<para>A phonological rule feature requirement, such as conjugation class membership, exception feature (aka productivity restriction) or gender.</para>
		<para>It limits the application of a phonological rule. See PhSegRuleRHS.</para>
	  </comment>
	  <props>
		<rel num="1" id="Item" card="atomic" sig="CmObject">
		  <comment>
			<para>This refers to a CmObject, where that CmObject would probably be a MoInflClass (e.g. a conjugation class), an FsSymFeatVal (e.g. feminine gender), or a CmPossibility (for an exception "feature").</para>
			<para>Any such MoInflClass would be owned by a PartOfSpeech (or by a nested MoInflClass within a PartOfSpeech); any such FsSymFeatVal would be owned by an FsClosedFeature;</para>
			<para>and the exception "feature" CmPossibility would be in the possibility list owned by MoMorphData:ProdRestrict.</para>
		  </comment>
		</rel>
	  </props>
	</class>
	<class num="133" id="LexEntryInflType" abstract="false" abbr="leit" base="LexEntryType" depth="1">
	  <comment>
		<para>Just as our the model allows a user to tag multiple irregularly inflected forms as all being of the same kind (e.g. perfective or (nominal) plural),</para>
		<para>this subclass will do the same, but will capture more generalizations: rather than the user having to add a custom sense/gloss for each form, merely by saying that this form is of this (new) type,</para>
		<para>the user gets not only the consistent gloss string attached (e.g. -perf or +pl), s/he also gets the actual inflectional features of that item and can have the automated parser still parse inflected words containing these irregularly inflected forms.</para>
		<para>To try and say it a different way, every irregularly inflected form which is tagged as being, say, perfective, will get a consistent gloss, a consistent set of inflection features, and allow the automated parsers to correctly parse them (assuming the user has correctly filled in the information!).</para>
	  </comment>
	  <props>
		<basic num="1" id="GlossPrepend" sig="MultiUnicode">
		  <comment>
			<para>Any gloss string which will be added before the gloss of the stem.</para>
		  </comment>
		</basic>
		<basic num="2" id="GlossAppend" sig="MultiUnicode">
		  <comment>
			<para>Any gloss string which will be added after the gloss of the stem.</para>
		  </comment>
		</basic>
		<owning num="3" id="InflFeats" card="atomic" sig="FsFeatStruc">
		  <comment>
			<para>These are the inflectional features of the inflection type. For example, if the type is perfective, then this will be [aspect:perfective].</para>
			<para>If it is (nominal) plural, then this will be [noun_agreement:[number:plural]]. </para>
			<para>These features are added to the inflected form (in the word grammar, this is with the rule corresponding to the inflectional template).</para>
		  </comment>
		</owning>
		<rel num="4" id="Slots" card="col" sig="MoInflAffixSlot">
		  <comment>
			<para>This indicates any slot(s) in inflectional templates which would normally be filled by an inflectional affix bearing the same inflectional feature(s) as those in InflFeats.</para>
			<para>That is, regularly inflected forms will usually have an inflectional affix filling some slot. These irregularly inflected forms will not have that inflectional affix (this is why they are irregular)</para>
			<para>but the automated parsers will still need to know which slot(s) should be considered filled.</para>
			<para>For example, if the type is perfective and regularly inflected verbs have a perfective prefix in the aspect slot (which happens to be the second slot before the stem), the user would indicate that second, aspect slot here</para>
		  </comment>
		</rel>
	  </props>
	</class>
	<class num="134" id="LexExtendedNote" abstract="false" abbr="lextnt" base="CmObject" depth="0">
	  <props>
		<rel num="1" id="ExtendedNoteType" sig="CmPossibility" card="atomic">
		  <comment>
			<para>From the LexDb.ExtendedNoteTypes possibility list.</para>
		  </comment>
		</rel>
		<basic num="2" id="Discussion" sig="MultiString">
		  <comment>
			<para>User's discussion of the topic.</para>
		  </comment>
		</basic>
		<owning num="3" id="Examples" card="seq" sig="LexExampleSentence">
		  <comment>
			<para>These are examples that illustrate the discussion.</para>
			<para>The LexExample model includes Translation Type and Reference, but they will be empty and not shown.</para>
		  </comment>
		</owning>
	  </props>
	</class>
  </CellarModule>
  <CellarModule id="LangProj" num="6">
	<class num="1" id="LangProject" abstract="false" abbr="lgpr" base="CmProject" depth="1" singleton="true" owner="none">
	  <comment>
		<para>Renamed from LanguageProject for the Firebird Port.</para>
	  </comment>
	  <props>
		<basic num="1" id="EthnologueCode" sig="Unicode"/>
		<basic num="2" id="WorldRegion" sig="MultiUnicode"/>
		<basic num="3" id="MainCountry" sig="MultiUnicode"/>
		<basic num="4" id="FieldWorkLocation" sig="MultiUnicode"/>
		<owning num="5" id="PartsOfSpeech" card="atomic" sig="CmPossibilityList"/>
		<owning num="7" id="TranslationTags" card="atomic" sig="CmPossibilityList"/>
		<rel num="9" id="Thesaurus" card="atomic" sig="CmPossibilityList"/>
		<rel num="11" id="WordformLookupLists" card="col" sig="WordformLookupList"/>
		<owning num="12" id="AnthroList" card="atomic" sig="CmPossibilityList"/>
		<owning num="14" id="LexDb" card="atomic" sig="LexDb"/>
		<owning num="15" id="ResearchNotebook" card="atomic" sig="RnResearchNbk"/>
		<basic num="17" id="AnalysisWss" sig="Unicode">
		  <comment>
			<para>Changed from AnalysisWritingSystems.</para>
			<para>This is a space-delimited list of writing system tags.</para>
		  </comment>
		</basic>
		<basic num="18" id="CurVernWss" sig="Unicode">
		  <comment>
			<para>Changed from CurrentVernacularWritingSystems</para>
			<para>This is a space-delimited list of writing system tags.</para>
		  </comment>
		</basic>
		<basic num="19" id="CurAnalysisWss" sig="Unicode">
		  <comment>
			<para>Changed from CurrentAnalysisWritingSystems</para>
			<para>This is a space-delimited list of writing system tags.</para>
		  </comment>
		</basic>
		<basic num="20" id="CurPronunWss" sig="Unicode">
		  <comment>
			<para>Changed from CurrentPronunciationWritingSystems</para>
			<para>This is a space-delimited list of writing system tags.</para>
		  </comment>
		</basic>
		<owning num="21" id="MsFeatureSystem" card="atomic" sig="FsFeatureSystem"/>
		<owning num="22" id="MorphologicalData" card="atomic" sig="MoMorphData"/>
		<owning num="23" id="Styles" card="col" sig="StStyle">
		  <comment>
			<para>Styles for use in the Data Notebook and Lexical database.</para>
		  </comment>
		</owning>
		<owning num="24" id="Filters" card="col" sig="CmFilter"/>
		<owning num="25" id="ConfidenceLevels" card="atomic" sig="CmPossibilityList"/>
		<owning num="26" id="Restrictions" card="atomic" sig="CmPossibilityList"/>
		<owning num="28" id="Roles" card="atomic" sig="CmPossibilityList"/>
		<owning num="29" id="Status" card="atomic" sig="CmPossibilityList"/>
		<owning num="30" id="Locations" card="atomic" sig="CmPossibilityList"/>
		<owning num="31" id="People" card="atomic" sig="CmPossibilityList"/>
		<owning num="32" id="Education" card="atomic" sig="CmPossibilityList"/>
		<owning num="33" id="TimeOfDay" card="atomic" sig="CmPossibilityList"/>
		<owning num="34" id="AffixCategories" card="atomic" sig="CmPossibilityList">
		  <comment>
			<para>In traditional interlinearizing programs, the user is encouraged to provide a part-of-speech or category for all morphemes in a word. Inflectional affixes such as PAST, PRESENT and FUTURE might be labelled as tense. Derivational affixes often take labels very similar to their glosses - CAUSATIVE might be labelled as causative or causative marker or simply verb affix. The AffixCategoryList is provided here to allow the user to label affixes in this way for "stealth" purposes only. Inflectional affixes should ultimately be captured in inflectional templates and slot names used for interlinearizing. Derivational affixes should be default have a MoAffixCategory of "derv" (derivational affix). Refer to MoInflectionalAffixMsa and MoDerivationalAffixMsa for more information.</para>
		  </comment>
		</owning>
		<owning num="35" id="PhonologicalData" card="atomic" sig="PhPhonData"/>
		<owning num="36" id="Positions" card="atomic" sig="CmPossibilityList"/>
		<owning num="37" id="Overlays" card="col" sig="CmOverlay"/>
		<owning num="38" id="AnalyzingAgents" card="col" sig="CmAgent">
		  <comment>
			<para>At this point, in time (Jan, 2002) CmAnalyzingAgents are used only by MoMorphological data. Refer to CmAnalyzingAgent for more info.</para>
		  </comment>
		</owning>
		<owning num="40" id="TranslatedScripture" card="atomic" sig="Scripture"/>
		<basic num="41" id="VernWss" sig="Unicode">
		  <comment>
			<para>Changed from VernacularWritingSystems</para>
			<para>This is a space-delimited list of writing system tags.</para>
		  </comment>
		</basic>
		<basic num="42" id="LinkedFilesRootDir" sig="Unicode">
		  <comment>
			<para>LinkedFiles Root Directory: Linked Files links may have a full path name or a relative path name. This property holds the relative path definition when relative path names are used. It could be a physical path name (e.g., c:\FwData) or a network name that could be accessed by other users (e.g., \\ls-daffy\FwData).</para>
		  </comment>
		</basic>
		<owning num="44" id="Annotations" card="col" sig="CmAnnotation"/>
		<owning num="45" id="UserAccounts" card="col" sig="UserConfigAcct"/>
		<owning num="46" id="ActivatedFeatures" card="col" sig="UserAppFeatAct"/>
		<owning num="47" id="AnnotationDefs" card="atomic" sig="CmPossibilityList">
		  <comment>
			<para>Changed from AnnotationDefinitions.</para>
		  </comment>
		</owning>
		<owning num="48" id="Pictures" card="col" sig="CmFolder"/>
		<owning num="49" id="SemanticDomainList" card="atomic" sig="CmPossibilityList"/>
		<owning num="50" id="CheckLists" card="col" sig="CmPossibilityList">
		  <comment>
			<para>The CheckLists will be a collection of CmPossibilityList objects, each with a unique identifier. For example, one CmPossibilityList will be called KeyTerms which will represent a hierarchical list of Biblical key terms. The possibility lists can be imported programmatically from external files. Each CmPossibilityList will hold ChkItem objects (derived from CmPossibility).</para>
		  </comment>
		</owning>
		<owning num="51" id="Media" card="col" sig="CmFolder">
		  <comment>
			<para>This contains a lit of folders holding media file objects. For now, we will have one CmFolder called "Local Media" that holds all media.</para>
		  </comment>
		</owning>
		<owning num="52" id="GenreList" card="atomic" sig="CmPossibilityList">
		  <comment>
			<para>This property holds the list of defined genres (instances of CmPossibility) used by texts.</para>
		  </comment>
		</owning>
		<owning num="53" id="DiscourseData" card="atomic" sig="DsDiscourseData">
		  <comment>
			<para>The place for all our discourse analysis data.</para>
		  </comment>
		</owning>
		<owning num="55" id="TextMarkupTags" card="atomic" sig="CmPossibilityList">
		  <comment>
			<para>Top eval Possibilities are major tag categories ( Syntax, Semantics, RRG, etc.) The actual tags are their SubPossibilities [After V1, more hierarchy may be possible.]</para>
		  </comment>
		</owning>
		<owning num="56" id="FilePathsInTsStrings" card="atomic" sig="CmFolder">
		  <comment>
			<para>This contains one folder holding owning CmFile objects. The CmFolder is called "File paths in TsStrings" that holds all externalLink's to files found in TsStrings.</para>
		  </comment>
		</owning>
		  <basic num="57" id="HomographWs" sig="Unicode">
			<comment>
			  <para>This is a writing system tag used for determining homogragh numbers of headwords.</para>
			</comment>
		  </basic>
		  <owning num="154" id="PhFeatureSystem" card="atomic" sig="FsFeatureSystem">
		  <comment>
			<para>This feature system contains the phonological features used by phonological rules.</para>
			<para>They are kept separate from the morpho-syntactic features in the MsFeatureSystem attribute.</para>
		  </comment>
		</owning>
	  </props>
	</class>
  </CellarModule>
</EntireModel><|MERGE_RESOLUTION|>--- conflicted
+++ resolved
@@ -37,9 +37,7 @@
 editing it.
 
 Change History: (Be sure to update the 'version' attribute in the EntireModel, when needed. (Almost always.))
-<<<<<<< HEAD
-  16 March 2015 (7000069): Migrate LDML files to version 3.
-=======
+  16 March 2015 (7000070): Migrate LDML files to version 3.
   08 Aug 2016 (7000069): Make multiple model changes:
     * Add/modify LexEtymology fields and make LexEntry->Etymology an owning sequence.
     * Add Language list to LexDb.
@@ -51,7 +49,6 @@
     * Add LexExtendedNote cluster, add ExtendedNoteTypes property to LexDb.
     * Add owning sequence of LexExtendedNote to LexSense as ExtendedNote property.
     * Add DialectLabels list to LexDb. Also add reference to this list in LexEntry and LexSense.
->>>>>>> b992197d
   9 July 2013 (7000068): Make ReversalIndexEntry subentries be a sequence instead of a collection (LT-6468). No DM needed.
   7 May 2013  (7000067): Remove illegal attributes from <Uni> element. (Appears to come from FW 6.0.x.)
   22 March 2013 (7000066): Redux of DM64, but with real DM code.
@@ -205,7 +202,7 @@
 	2 September 2009 (NA): Add schema and optional 'singleton' and 'owner' attributes to <class> element. [Nothing at all for data migration.]
 	8 August 2009 (7000000): Original file created
 -->
-<EntireModel xmlns:xsi="http://www.w3.org/2001/XMLSchema-instance" version="7000069" xsi:noNamespaceSchemaLocation="MasterFieldWorksModel.xsd">
+<EntireModel xmlns:xsi="http://www.w3.org/2001/XMLSchema-instance" version="7000070" xsi:noNamespaceSchemaLocation="MasterFieldWorksModel.xsd">
   <CellarModule id="Cellar" num="0">
 	<class num="0" id="CmObject" abstract="false" abbr="obj">
 	  <props/>
