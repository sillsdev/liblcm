﻿<?xml version="1.0" encoding="utf-8"?>
<Project DefaultTargets="Build" xmlns="http://schemas.microsoft.com/developer/msbuild/2003" ToolsVersion="14.0">
  <PropertyGroup>
    <Configuration Condition=" '$(Configuration)' == '' ">Debug</Configuration>
    <Platform Condition=" '$(Platform)' == '' ">AnyCPU</Platform>
    <ProductVersion>9.0.30729</ProductVersion>
    <SchemaVersion>2.0</SchemaVersion>
    <ProjectGuid>{05CB7C61-19EF-4600-B5AB-79CA4E28C121}</ProjectGuid>
    <OutputType>Library</OutputType>
    <AppDesignerFolder>Properties</AppDesignerFolder>
    <RootNamespace>SIL.Utils</RootNamespace>
    <AssemblyName>BasicUtils</AssemblyName>
    <FileUpgradeFlags>
    </FileUpgradeFlags>
    <OldToolsVersion>3.5</OldToolsVersion>
    <UpgradeBackupLocation>
    </UpgradeBackupLocation>
    <TargetFrameworkVersion>v4.6.1</TargetFrameworkVersion>
    <PublishUrl>publish\</PublishUrl>
    <Install>true</Install>
    <InstallFrom>Disk</InstallFrom>
    <UpdateEnabled>false</UpdateEnabled>
    <UpdateMode>Foreground</UpdateMode>
    <UpdateInterval>7</UpdateInterval>
    <UpdateIntervalUnits>Days</UpdateIntervalUnits>
    <UpdatePeriodically>false</UpdatePeriodically>
    <UpdateRequired>false</UpdateRequired>
    <MapFileExtensions>true</MapFileExtensions>
    <ApplicationRevision>0</ApplicationRevision>
    <ApplicationVersion>1.0.0.%2a</ApplicationVersion>
    <IsWebBootstrapper>false</IsWebBootstrapper>
    <UseApplicationTrust>false</UseApplicationTrust>
    <BootstrapperEnabled>true</BootstrapperEnabled>
    <TargetFrameworkProfile />
  </PropertyGroup>
  <PropertyGroup Condition=" '$(Configuration)|$(Platform)' == 'Debug|AnyCPU' ">
    <DebugSymbols>true</DebugSymbols>
    <DebugType>full</DebugType>
    <Optimize>false</Optimize>
    <NoWarn>168,169,219,414,649,1635,1702,1701</NoWarn>
    <OutputPath>..\..\..\Output\Debug\</OutputPath>
    <DefineConstants>TRACE;DEBUG</DefineConstants>
    <DocumentationFile>..\..\..\Output\Debug\BasicUtils.xml</DocumentationFile>
    <ErrorReport>prompt</ErrorReport>
    <TreatWarningsAsErrors>true</TreatWarningsAsErrors>
    <WarningLevel>4</WarningLevel>
    <CodeAnalysisRuleSet>AllRules.ruleset</CodeAnalysisRuleSet>
    <PlatformTarget>x86</PlatformTarget>
  </PropertyGroup>
  <PropertyGroup Condition=" '$(Configuration)|$(Platform)' == 'Release|AnyCPU' ">
    <DebugType>pdbonly</DebugType>
    <Optimize>true</Optimize>
    <NoWarn>168,169,219,414,649,1635,1702,1701</NoWarn>
    <OutputPath>..\..\..\Output\Release\</OutputPath>
    <DefineConstants>TRACE</DefineConstants>
    <ErrorReport>prompt</ErrorReport>
    <TreatWarningsAsErrors>true</TreatWarningsAsErrors>
    <WarningLevel>4</WarningLevel>
    <CodeAnalysisRuleSet>AllRules.ruleset</CodeAnalysisRuleSet>
    <PlatformTarget>x86</PlatformTarget>
  </PropertyGroup>
  <ItemGroup>
    <Reference Include="Microsoft.Practices.ServiceLocation, Version=1.0.0.0, Culture=neutral, processorArchitecture=MSIL">
      <SpecificVersion>False</SpecificVersion>
      <HintPath>..\..\..\DistFiles\Microsoft.Practices.ServiceLocation.dll</HintPath>
    </Reference>
<<<<<<< HEAD
    <Reference Include="SIL.Core, Version=3.0.0.0, Culture=neutral, PublicKeyToken=cab3c8c5232dfcf2, processorArchitecture=MSIL">
      <SpecificVersion>False</SpecificVersion>
      <HintPath>..\..\..\Downloads\SIL.Core.dll</HintPath>
    </Reference>
=======
    <Reference Include="PresentationCore" />
>>>>>>> 81617800
    <Reference Include="SilUtils, Version=7.2.0.29041, Culture=neutral, processorArchitecture=MSIL">
      <SpecificVersion>False</SpecificVersion>
      <HintPath>..\..\..\Output\Debug\SilUtils.dll</HintPath>
    </Reference>
    <Reference Include="System" />
    <Reference Include="System.Core" />
    <Reference Include="System.Management" />
    <Reference Include="Mono.Posix" Condition="'$(OS)'=='Unix'" />
    <Reference Include="WindowsBase" />
  </ItemGroup>
  <ItemGroup>
    <Compile Include="..\..\CommonAssemblyInfo.cs">
      <Link>Properties\CommonAssemblyInfo.cs</Link>
    </Compile>
    <Compile Include="ActivationContextHelper.cs" />
    <Compile Include="IProgress.cs" />
    <Compile Include="IServiceLocatorBootstrapper.cs" />
    <Compile Include="IThreadedProgress.cs" />
    <Compile Include="Properties\AssemblyInfo.cs" />
    <Compile Include="AlphaOutline.cs" />
    <Compile Include="ArrayUtils.cs" />
    <Compile Include="BasicUtils.cs" />
    <Compile Include="Benchmark.cs" />
    <Compile Include="BidirHashtable.cs" />
    <Compile Include="CharEnumeratorForByteArray.cs" />
    <Compile Include="ConsumerThread.cs" />
    <Compile Include="DisposableObjectsSet.cs" />
    <Compile Include="IRefreshable.cs" />
    <Compile Include="SimpleLogger.cs" />
    <Compile Include="SingleThreadedSynchronizeInvoke.cs" />
    <Compile Include="SingletonsContainer.cs" />
    <Compile Include="StringIgnoreCaseComparer.cs" />
    <Compile Include="SynchronizeInvokeExtensions.cs" />
    <Compile Include="HiMetric.cs" />
    <Compile Include="RecentItemsCache.cs" />
    <Compile Include="DriveUtil.cs" />
    <Compile Include="EnvVarTraceListener.cs" />
    <Compile Include="FileUtils.cs" />
    <Compile Include="IFWDisposable.cs" />
    <Compile Include="IStorage.cs" />
    <Compile Include="MergeSort.cs" />
    <Compile Include="PriorityQueue.cs" />
    <Compile Include="TreeDictionary.cs" />
    <Compile Include="RomanNumerals.cs" />
    <Compile Include="Set.cs" />
    <Compile Include="SimpleBag.cs" />
    <Compile Include="SmallDictionary.cs" />
    <Compile Include="Unicode.cs" />
    <Compile Include="Utils.cs" />
    <Compile Include="ViewSizeEvents.cs" />
    <Compile Include="LinuxPackageUtils.cs" />
    <Compile Include="DirectoryUtils.cs" />
    <Compile Include="IFileOS.cs" />
  </ItemGroup>
  <ItemGroup>
    <EmbeddedResource Include="UcdCharacterResources.resx">
      <SubType>Designer</SubType>
    </EmbeddedResource>
  </ItemGroup>
  <ItemGroup>
    <BootstrapperPackage Include="Microsoft.Net.Client.3.5">
      <Visible>False</Visible>
      <ProductName>.NET Framework 3.5 SP1 Client Profile</ProductName>
      <Install>false</Install>
    </BootstrapperPackage>
    <BootstrapperPackage Include="Microsoft.Net.Framework.3.5.SP1">
      <Visible>False</Visible>
      <ProductName>.NET Framework 3.5 SP1</ProductName>
      <Install>true</Install>
    </BootstrapperPackage>
    <BootstrapperPackage Include="Microsoft.Windows.Installer.3.1">
      <Visible>False</Visible>
      <ProductName>Windows Installer 3.1</ProductName>
      <Install>true</Install>
    </BootstrapperPackage>
  </ItemGroup>
  <Import Project="$(MSBuildBinPath)\Microsoft.CSharp.targets" />
  <!-- To modify your build process, add your task inside one of the targets below and uncomment it.
	   Other similar extension points exist, see Microsoft.Common.targets.
  <Target Name="BeforeBuild">
  </Target>
  <Target Name="AfterBuild">
  </Target>
  -->
</Project><|MERGE_RESOLUTION|>--- conflicted
+++ resolved
@@ -64,14 +64,11 @@
       <SpecificVersion>False</SpecificVersion>
       <HintPath>..\..\..\DistFiles\Microsoft.Practices.ServiceLocation.dll</HintPath>
     </Reference>
-<<<<<<< HEAD
+    <Reference Include="PresentationCore" />
     <Reference Include="SIL.Core, Version=3.0.0.0, Culture=neutral, PublicKeyToken=cab3c8c5232dfcf2, processorArchitecture=MSIL">
       <SpecificVersion>False</SpecificVersion>
       <HintPath>..\..\..\Downloads\SIL.Core.dll</HintPath>
     </Reference>
-=======
-    <Reference Include="PresentationCore" />
->>>>>>> 81617800
     <Reference Include="SilUtils, Version=7.2.0.29041, Culture=neutral, processorArchitecture=MSIL">
       <SpecificVersion>False</SpecificVersion>
       <HintPath>..\..\..\Output\Debug\SilUtils.dll</HintPath>
