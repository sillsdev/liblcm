<Project Sdk="Microsoft.NET.Sdk">

  <PropertyGroup>
    <TargetFrameworks>net461</TargetFrameworks>
    <RootNamespace>SIL.LCModel.Core</RootNamespace>
    <Configurations>Debug;Release</Configurations>
    <Description>The liblcm library is the core FieldWorks model for linguistic analyses of languages. Tools in this library provide the ability to store and interact with language and culture data, including anthropological, text corpus, and linguistics data.
This package provides unit tests for SIL.LCModel.Core.</Description>
    <Company>SIL International</Company>
    <Authors>SIL International</Authors>
    <Product>liblcm</Product>
    <Copyright>Copyright © 2010-2020 SIL International</Copyright>
    <PackageLicenseExpression>MIT</PackageLicenseExpression>
    <PackageProjectUrl>https://github.com/sillsdev/liblcm</PackageProjectUrl>
    <PackageRequireLicenseAcceptance>false</PackageRequireLicenseAcceptance>
    <OutputPath>../../artifacts/$(Configuration)</OutputPath>
    <PackageOutputPath>../../artifacts</PackageOutputPath>
    <SignAssembly>true</SignAssembly>
    <WarningsAsErrors>NU1605;CS8002</WarningsAsErrors>
    <AssemblyOriginatorKeyFile>../../liblcm.snk</AssemblyOriginatorKeyFile>
    <IncludeSymbols>true</IncludeSymbols>
    <SymbolPackageFormat>snupkg</SymbolPackageFormat>
    <EmbedUntrackedSources>true</EmbedUntrackedSources>
    <PublishRepositoryUrl>true</PublishRepositoryUrl>
    <AppendToReleaseNotesProperty><![CDATA[
See full changelog at https://github.com/sillsdev/liblcm/blob/feature/nuget/CHANGELOG.md]]>
    </AppendToReleaseNotesProperty>
    <UseFullSemVerForNuGet>false</UseFullSemVerForNuGet>
    <ChangelogFile>../../CHANGELOG.md</ChangelogFile>
    <IsPackable>true</IsPackable>
  </PropertyGroup>

  <ItemGroup>
<<<<<<< HEAD
    <PackageReference Include="GitVersion.MsBuild" Version="5.6.8" PrivateAssets="All" />
    <PackageReference Include="Icu4c.Win.Min" Version="62.2.1-beta" IncludeAssets="build" />
    <PackageReference Include="Microsoft.SourceLink.GitHub" Version="1.0.0" PrivateAssets="All" />
    <PackageReference Include="NUnit" Version="3.13.0" />
    <PackageReference Include="SIL.ReleaseTasks" Version="2.5.0" PrivateAssets="All" />
    <PackageReference Include="SIL.TestUtilities" Version="8.0.0-*" />
=======
    <Reference Include="icu.net, Version=2.7.0.0, Culture=neutral, PublicKeyToken=416fdd914afa6b66, processorArchitecture=MSIL">
      <HintPath>..\..\packages\icu.net.2.7.0-beta.10\lib\net451\icu.net.dll</HintPath>
      <Private>True</Private>
    </Reference>
    <Reference Include="Microsoft.DotNet.PlatformAbstractions, Version=2.0.4.0, Culture=neutral, PublicKeyToken=adb9793829ddae60, processorArchitecture=MSIL">
      <HintPath>..\..\packages\Microsoft.DotNet.PlatformAbstractions.2.0.4\lib\net45\Microsoft.DotNet.PlatformAbstractions.dll</HintPath>
    </Reference>
    <Reference Include="Microsoft.Extensions.DependencyModel, Version=2.0.4.0, Culture=neutral, PublicKeyToken=adb9793829ddae60, processorArchitecture=MSIL">
      <HintPath>..\..\packages\Microsoft.Extensions.DependencyModel.2.0.4\lib\net451\Microsoft.Extensions.DependencyModel.dll</HintPath>
    </Reference>
    <Reference Include="mscorlib" />
    <Reference Include="Newtonsoft.Json, Culture=neutral, PublicKeyToken=30ad4fe6b2a6aeed">
      <HintPath>..\..\packages\Newtonsoft.Json.12.0.3\lib\net45\Newtonsoft.Json.dll</HintPath>
      <Private>True</Private>
    </Reference>
    <Reference Include="nunit.framework, Version=2.6.4.14350, Culture=neutral, PublicKeyToken=96d09a1eb7f44a77, processorArchitecture=MSIL">
      <HintPath>..\..\packages\NUnit.2.6.4\lib\nunit.framework.dll</HintPath>
      <Private>True</Private>
    </Reference>
    <Reference Include="SIL.Core">
      <SpecificVersion>False</SpecificVersion>
      <HintPath>..\..\lib\downloads\SIL.Core.dll</HintPath>
    </Reference>
    <Reference Include="SIL.Lexicon">
      <SpecificVersion>False</SpecificVersion>
      <HintPath>..\..\lib\downloads\SIL.Lexicon.dll</HintPath>
    </Reference>
    <Reference Include="SIL.TestUtilities">
      <SpecificVersion>False</SpecificVersion>
      <HintPath>..\..\lib\downloads\SIL.TestUtilities.dll</HintPath>
    </Reference>
    <Reference Include="SIL.WritingSystems">
      <SpecificVersion>False</SpecificVersion>
      <HintPath>..\..\lib\downloads\SIL.WritingSystems.dll</HintPath>
    </Reference>
    <Reference Include="System" />
    <Reference Include="System.Core" />
    <Reference Include="System.Drawing" />
    <Reference Include="System.ValueTuple, Version=4.0.3.0, Culture=neutral, PublicKeyToken=cc7b13ffcd2ddd51">
      <HintPath>..\..\packages\System.ValueTuple.4.5.0\lib\net461\System.ValueTuple.dll</HintPath>
      <Private>True</Private>
    </Reference>
    <Reference Include="System.Windows.Forms" />
    <Reference Include="System.Xml.Linq" />
    <Reference Include="System.Xml" />
>>>>>>> f562fd1e
  </ItemGroup>

  <ItemGroup>
    <ProjectReference Include="..\..\src\SIL.LCModel.Core\SIL.LCModel.Core.csproj" />
    <ProjectReference Include="..\SIL.LCModel.Utils.Tests\SIL.LCModel.Utils.Tests.csproj" />
  </ItemGroup>

  <ItemGroup>
    <Compile Update="Properties\TestResources.Designer.cs">
      <DesignTime>True</DesignTime>
      <AutoGen>True</AutoGen>
      <DependentUpon>TestResources.resx</DependentUpon>
    </Compile>
  </ItemGroup>

  <ItemGroup>
    <EmbeddedResource Update="Properties\TestResources.resx">
      <Generator>ResXFileCodeGenerator</Generator>
      <LastGenOutput>TestResources.Designer.cs</LastGenOutput>
    </EmbeddedResource>
  </ItemGroup>
</Project><|MERGE_RESOLUTION|>--- conflicted
+++ resolved
@@ -31,60 +31,12 @@
   </PropertyGroup>
 
   <ItemGroup>
-<<<<<<< HEAD
     <PackageReference Include="GitVersion.MsBuild" Version="5.6.8" PrivateAssets="All" />
     <PackageReference Include="Icu4c.Win.Min" Version="62.2.1-beta" IncludeAssets="build" />
     <PackageReference Include="Microsoft.SourceLink.GitHub" Version="1.0.0" PrivateAssets="All" />
     <PackageReference Include="NUnit" Version="3.13.0" />
     <PackageReference Include="SIL.ReleaseTasks" Version="2.5.0" PrivateAssets="All" />
     <PackageReference Include="SIL.TestUtilities" Version="8.0.0-*" />
-=======
-    <Reference Include="icu.net, Version=2.7.0.0, Culture=neutral, PublicKeyToken=416fdd914afa6b66, processorArchitecture=MSIL">
-      <HintPath>..\..\packages\icu.net.2.7.0-beta.10\lib\net451\icu.net.dll</HintPath>
-      <Private>True</Private>
-    </Reference>
-    <Reference Include="Microsoft.DotNet.PlatformAbstractions, Version=2.0.4.0, Culture=neutral, PublicKeyToken=adb9793829ddae60, processorArchitecture=MSIL">
-      <HintPath>..\..\packages\Microsoft.DotNet.PlatformAbstractions.2.0.4\lib\net45\Microsoft.DotNet.PlatformAbstractions.dll</HintPath>
-    </Reference>
-    <Reference Include="Microsoft.Extensions.DependencyModel, Version=2.0.4.0, Culture=neutral, PublicKeyToken=adb9793829ddae60, processorArchitecture=MSIL">
-      <HintPath>..\..\packages\Microsoft.Extensions.DependencyModel.2.0.4\lib\net451\Microsoft.Extensions.DependencyModel.dll</HintPath>
-    </Reference>
-    <Reference Include="mscorlib" />
-    <Reference Include="Newtonsoft.Json, Culture=neutral, PublicKeyToken=30ad4fe6b2a6aeed">
-      <HintPath>..\..\packages\Newtonsoft.Json.12.0.3\lib\net45\Newtonsoft.Json.dll</HintPath>
-      <Private>True</Private>
-    </Reference>
-    <Reference Include="nunit.framework, Version=2.6.4.14350, Culture=neutral, PublicKeyToken=96d09a1eb7f44a77, processorArchitecture=MSIL">
-      <HintPath>..\..\packages\NUnit.2.6.4\lib\nunit.framework.dll</HintPath>
-      <Private>True</Private>
-    </Reference>
-    <Reference Include="SIL.Core">
-      <SpecificVersion>False</SpecificVersion>
-      <HintPath>..\..\lib\downloads\SIL.Core.dll</HintPath>
-    </Reference>
-    <Reference Include="SIL.Lexicon">
-      <SpecificVersion>False</SpecificVersion>
-      <HintPath>..\..\lib\downloads\SIL.Lexicon.dll</HintPath>
-    </Reference>
-    <Reference Include="SIL.TestUtilities">
-      <SpecificVersion>False</SpecificVersion>
-      <HintPath>..\..\lib\downloads\SIL.TestUtilities.dll</HintPath>
-    </Reference>
-    <Reference Include="SIL.WritingSystems">
-      <SpecificVersion>False</SpecificVersion>
-      <HintPath>..\..\lib\downloads\SIL.WritingSystems.dll</HintPath>
-    </Reference>
-    <Reference Include="System" />
-    <Reference Include="System.Core" />
-    <Reference Include="System.Drawing" />
-    <Reference Include="System.ValueTuple, Version=4.0.3.0, Culture=neutral, PublicKeyToken=cc7b13ffcd2ddd51">
-      <HintPath>..\..\packages\System.ValueTuple.4.5.0\lib\net461\System.ValueTuple.dll</HintPath>
-      <Private>True</Private>
-    </Reference>
-    <Reference Include="System.Windows.Forms" />
-    <Reference Include="System.Xml.Linq" />
-    <Reference Include="System.Xml" />
->>>>>>> f562fd1e
   </ItemGroup>
 
   <ItemGroup>
