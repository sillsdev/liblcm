<?xml version="1.0" encoding="utf-8"?>
<Project DefaultTargets="Build" xmlns="http://schemas.microsoft.com/developer/msbuild/2003" ToolsVersion="14.0">
  <PropertyGroup>
    <ProjectType>Local</ProjectType>
    <ProductVersion>9.0.21022</ProductVersion>
    <SchemaVersion>2.0</SchemaVersion>
    <ProjectGuid>{5B119AEF-2895-44AB-BB28-6C1071A9B62B}</ProjectGuid>
    <SccProjectName>
    </SccProjectName>
    <SccLocalPath>
    </SccLocalPath>
    <SccProvider>
    </SccProvider>
    <Configuration Condition=" '$(Configuration)' == '' ">Debug</Configuration>
    <Platform Condition=" '$(Platform)' == '' ">AnyCPU</Platform>
    <ApplicationIcon>
    </ApplicationIcon>
    <AssemblyKeyContainerName>
    </AssemblyKeyContainerName>
    <AssemblyName>SIL.LCModel.Tests</AssemblyName>
    <AssemblyOriginatorKeyFile>
    </AssemblyOriginatorKeyFile>
    <DefaultClientScript>JScript</DefaultClientScript>
    <DefaultHTMLPageLayout>Grid</DefaultHTMLPageLayout>
    <DefaultTargetSchema>IE50</DefaultTargetSchema>
    <DelaySign>false</DelaySign>
    <OutputType>Library</OutputType>
    <RootNamespace>SIL.LCModel</RootNamespace>
    <RunPostBuildEvent>OnBuildSuccess</RunPostBuildEvent>
    <StartupObject>
    </StartupObject>
    <FileUpgradeFlags>
    </FileUpgradeFlags>
    <UpgradeBackupLocation>
    </UpgradeBackupLocation>
    <SccAuxPath>
    </SccAuxPath>
    <OldToolsVersion>3.5</OldToolsVersion>
    <TargetFrameworkVersion>v4.6.1</TargetFrameworkVersion>
    <IsWebBootstrapper>false</IsWebBootstrapper>
    <TargetFrameworkProfile />
    <PublishUrl>publish\</PublishUrl>
    <Install>true</Install>
    <InstallFrom>Disk</InstallFrom>
    <UpdateEnabled>false</UpdateEnabled>
    <UpdateMode>Foreground</UpdateMode>
    <UpdateInterval>7</UpdateInterval>
    <UpdateIntervalUnits>Days</UpdateIntervalUnits>
    <UpdatePeriodically>false</UpdatePeriodically>
    <UpdateRequired>false</UpdateRequired>
    <MapFileExtensions>true</MapFileExtensions>
    <ApplicationRevision>0</ApplicationRevision>
    <ApplicationVersion>1.0.0.%2a</ApplicationVersion>
    <UseApplicationTrust>false</UseApplicationTrust>
    <BootstrapperEnabled>true</BootstrapperEnabled>
  </PropertyGroup>
  <PropertyGroup Condition="'$(Configuration)|$(Platform)' == 'Debug|AnyCPU'">
    <DebugSymbols>true</DebugSymbols>
    <OutputPath>..\..\artifacts\Debug\</OutputPath>
    <DefineConstants>TRACE;DEBUG</DefineConstants>
    <BaseAddress>285212672</BaseAddress>
    <FileAlignment>4096</FileAlignment>
    <DebugType>full</DebugType>
    <PlatformTarget>AnyCPU</PlatformTarget>
    <ErrorReport>prompt</ErrorReport>
  </PropertyGroup>
  <PropertyGroup Condition="'$(Configuration)|$(Platform)' == 'Release|AnyCPU'">
    <DebugSymbols>true</DebugSymbols>
    <OutputPath>..\..\artifacts\Release\</OutputPath>
    <DefineConstants>TRACE</DefineConstants>
    <BaseAddress>285212672</BaseAddress>
    <Optimize>true</Optimize>
    <FileAlignment>4096</FileAlignment>
    <DebugType>full</DebugType>
    <PlatformTarget>AnyCPU</PlatformTarget>
    <ErrorReport>prompt</ErrorReport>
  </PropertyGroup>
  <PropertyGroup Condition="'$(Configuration)|$(Platform)' == 'Debug|x86'">
    <DebugSymbols>true</DebugSymbols>
    <OutputPath>..\..\artifacts\Debug\</OutputPath>
    <DefineConstants>TRACE;DEBUG</DefineConstants>
    <BaseAddress>285212672</BaseAddress>
    <FileAlignment>4096</FileAlignment>
    <DebugType>full</DebugType>
    <PlatformTarget>x86</PlatformTarget>
    <ErrorReport>prompt</ErrorReport>
  </PropertyGroup>
  <PropertyGroup Condition="'$(Configuration)|$(Platform)' == 'Release|x86'">
    <DebugSymbols>true</DebugSymbols>
    <OutputPath>..\..\artifacts\Release\</OutputPath>
    <DefineConstants>TRACE</DefineConstants>
    <BaseAddress>285212672</BaseAddress>
    <Optimize>true</Optimize>
    <FileAlignment>4096</FileAlignment>
    <DebugType>full</DebugType>
    <PlatformTarget>x86</PlatformTarget>
    <ErrorReport>prompt</ErrorReport>
  </PropertyGroup>
  <ItemGroup>
    <Reference Include="Microsoft.Practices.ServiceLocation, Version=1.0.0.0, Culture=neutral, PublicKeyToken=31bf3856ad364e35, processorArchitecture=MSIL">
      <HintPath>..\..\packages\CommonServiceLocator.1.0\lib\NET35\Microsoft.Practices.ServiceLocation.dll</HintPath>
      <Private>True</Private>
    </Reference>
    <Reference Include="nunit.framework, Version=2.6.4.14350, Culture=neutral, PublicKeyToken=96d09a1eb7f44a77, processorArchitecture=MSIL">
      <HintPath>..\..\packages\NUnit.2.6.4\lib\nunit.framework.dll</HintPath>
      <Private>True</Private>
    </Reference>
    <Reference Include="Rhino.Mocks, Version=3.6.0.0, Culture=neutral, PublicKeyToken=0b3305902db7183f, processorArchitecture=MSIL">
      <HintPath>..\..\packages\RhinoMocks.3.6.1\lib\net\Rhino.Mocks.dll</HintPath>
      <Private>True</Private>
    </Reference>
    <Reference Include="SIL.Core">
      <SpecificVersion>False</SpecificVersion>
      <HintPath>..\..\lib\downloads\SIL.Core.dll</HintPath>
    </Reference>
<<<<<<< HEAD
    <Reference Include="SIL.TestUtilities">
=======
    <Reference Include="SIL.Lexicon, Version=6.0.0.0, Culture=neutral, PublicKeyToken=cab3c8c5232dfcf2, processorArchitecture=AMD64">
      <SpecificVersion>False</SpecificVersion>
      <HintPath>..\..\lib\downloads\SIL.Lexicon.dll</HintPath>
    </Reference>
    <Reference Include="SIL.TestUtilities, Version=3.1.0.0, Culture=neutral, PublicKeyToken=cab3c8c5232dfcf2, processorArchitecture=MSIL">
>>>>>>> 28e95872
      <SpecificVersion>False</SpecificVersion>
      <HintPath>..\..\lib\downloads\SIL.TestUtilities.dll</HintPath>
    </Reference>
    <Reference Include="SIL.WritingSystems">
      <SpecificVersion>False</SpecificVersion>
      <HintPath>..\..\lib\downloads\SIL.WritingSystems.dll</HintPath>
    </Reference>
    <Reference Include="System">
      <Name>System</Name>
    </Reference>
    <Reference Include="System.Core" />
    <Reference Include="System.Drawing" />
    <Reference Include="System.ValueTuple, Version=4.0.3.0, Culture=neutral, PublicKeyToken=cc7b13ffcd2ddd51, processorArchitecture=MSIL">
      <HintPath>..\..\packages\System.ValueTuple.4.5.0\lib\net461\System.ValueTuple.dll</HintPath>
    </Reference>
    <Reference Include="System.Web" />
    <Reference Include="System.Xml">
      <Name>System.XML</Name>
    </Reference>
    <Reference Include="System.Xml.Linq" />
  </ItemGroup>
  <ItemGroup>
    <Compile Include="..\..\CommonAssemblyInfo.cs">
      <Link>Properties\CommonAssemblyInfo.cs</Link>
    </Compile>
    <Compile Include="DomainImpl\AnalysisAdjusterTests.cs" />
    <Compile Include="DomainServices\AnalysisGuessServicesTests.cs" />
    <Compile Include="DomainServices\AnalysisOccurrenceTests.cs" />
    <Compile Include="DomainServices\DataMigration\DataMigration7000072Tests.cs" />
    <Compile Include="Properties\AssemblyInfo.cs" />
    <Compile Include="DomainImpl\AtomicPropertyTests.cs" />
    <Compile Include="DomainServices\BaseStyleInfoTests.cs" />
    <Compile Include="DomainServices\BtConverterTests.cs" />
    <Compile Include="DomainServices\BulletInfoTests.cs" />
    <Compile Include="DomainImpl\CellarTests.cs" />
    <Compile Include="DomainImpl\CircularReferenceTests.cs" />
    <Compile Include="DomainImpl\ConfigureHomographTests.cs" />
    <Compile Include="DomainServices\DataMigration\DataMigration7000058Tests.cs" />
    <Compile Include="DomainServices\DataMigration\DataMigration7000047Tests.cs" />
    <Compile Include="DomainServices\DataMigration\DataMigration7000036Tests.cs" />
    <Compile Include="DomainServices\DataMigration\DataMigration7000035Tests.cs" />
    <Compile Include="DomainServices\DataMigration\DataMigration7000030Tests.cs" />
    <Compile Include="DomainServices\DataMigration\DataMigration7000025Tests.cs" />
    <Compile Include="DomainServices\DataMigration\DataMigration7000016Tests.cs" />
    <Compile Include="DomainServices\DataMigration\DataMigration7000017Tests.cs" />
    <Compile Include="DomainServices\DataMigration\DataMigration7000018Tests.cs" />
    <Compile Include="DomainServices\DataMigration\DataMigration7000019Tests.cs" />
    <Compile Include="DomainServices\DataMigration\DataMigration7000020Tests.cs" />
    <Compile Include="DomainServices\DataMigration\DataMigration7000022Tests.cs" />
    <Compile Include="DomainServices\DataMigration\DataMigration7000023Tests.cs" />
    <Compile Include="DomainServices\DataMigration\DataMigration7000024Tests.cs" />
    <Compile Include="DomainServices\DataMigration\DataMigration7000026Tests.cs" />
    <Compile Include="DomainServices\DataMigration\DataMigration7000027Tests.cs" />
    <Compile Include="DomainServices\DataMigration\DataMigration7000028Tests.cs" />
    <Compile Include="DomainServices\DataMigration\DataMigration7000029Tests.cs" />
    <Compile Include="DomainServices\DataMigration\DataMigration7000031Tests.cs" />
    <Compile Include="DomainServices\DataMigration\DataMigration7000032Tests.cs" />
    <Compile Include="DomainServices\DataMigration\DataMigration7000033Tests.cs" />
    <Compile Include="DomainServices\DataMigration\DataMigration7000034Tests.cs" />
    <Compile Include="DomainServices\DataMigration\DataMigration7000037Tests.cs" />
    <Compile Include="DomainServices\DataMigration\DataMigration7000040Tests.cs" />
    <Compile Include="DomainServices\DataMigration\DataMigration7000041Tests.cs" />
    <Compile Include="DomainServices\DataMigration\DataMigration7000042Tests.cs" />
    <Compile Include="DomainServices\DataMigration\DataMigration7000044Tests.cs" />
    <Compile Include="DomainServices\DataMigration\DataMigration7000051Tests.cs" />
    <Compile Include="DomainServices\DataMigration\DataMigration7000052Tests.cs" />
    <Compile Include="DomainServices\DataMigration\DataMigration7000056Tests.cs" />
    <Compile Include="DomainServices\DataMigration\DataMigration7000057Tests.cs" />
    <Compile Include="DomainServices\DataMigration\DataMigration7000059Tests.cs" />
    <Compile Include="DomainServices\DataMigration\DataMigration7000060Tests.cs" />
    <Compile Include="DomainServices\DataMigration\DataMigration7000061Tests.cs" />
    <Compile Include="DomainServices\DataMigration\DataMigration7000062Tests.cs" />
    <Compile Include="DomainServices\DataMigration\DataMigration7000063Tests.cs" />
    <Compile Include="DomainServices\DataMigration\DataMigration7000065Tests.cs" />
    <Compile Include="DomainServices\DataMigration\DataMigration7000066Tests.cs" />
    <Compile Include="DomainServices\DataMigration\DataMigration7000067Tests.cs" />
    <Compile Include="DomainServices\DataMigration\DataMigration7000070Tests.cs" />
    <Compile Include="DomainServices\DataMigration\DataMigration7000071Tests.cs" />
    <Compile Include="DomainServices\DataMigration\WritingSystemIdMigratorTests.cs" />
    <Compile Include="Infrastructure\Impl\DataSortingServiceTests.cs" />
    <Compile Include="DomainServices\DataStoreInitializationServicesTests.cs" />
    <Compile Include="DummyLcmUI.cs" />
    <Compile Include="DummyProgressDlg.cs" />
    <Compile Include="DomainServices\DuplicateAnalysisFixerTests.cs" />
    <Compile Include="DomainServices\DuplicateWordformFixerTests.cs" />
    <Compile Include="Infrastructure\Impl\BackendProviderTests.cs" />
    <Compile Include="DomainImpl\FactoryAdditionsTests.cs" />
    <Compile Include="DomainImpl\FeatureSystemTests.cs" />
    <Compile Include="GoldEticTests.cs" />
    <Compile Include="DomainImpl\HomographConfigurationTests.cs" />
    <Compile Include="DomainImpl\Ling_WfiTests.cs" />
    <Compile Include="DomainImpl\CmCellTests.cs" />
    <Compile Include="DomainImpl\CmFilterTests.cs" />
    <Compile Include="CmObjectIdTests.cs" />
    <Compile Include="DomainImpl\CmObjectTests.cs" />
    <Compile Include="DomainImpl\CmPictureTests.cs" />
    <Compile Include="DomainServices\CollectSegmentsTests.cs" />
    <Compile Include="DomainImpl\CreateModifyTimeTests.cs">
      <SubType>Code</SubType>
    </Compile>
    <Compile Include="DomainServices\DataMigration\DataMigration7000010Tests.cs" />
    <Compile Include="DomainServices\DataMigration\DataMigration7000008Tests.cs" />
    <Compile Include="DomainServices\DataMigration\DataMigration7000009Tests.cs" />
    <Compile Include="DomainServices\DataMigration\DataMigration7000011Tests.cs" />
    <Compile Include="DomainServices\DataMigration\DataMigration7000012Tests.cs" />
    <Compile Include="DomainServices\DataMigration\DataMigration7000013Tests.cs" />
    <Compile Include="DomainServices\DataMigration\DataMigration7000014Tests.cs" />
    <Compile Include="DomainServices\DataMigration\DataMigration7000015Tests.cs" />
    <Compile Include="DomainServices\DataMigration\DataMigrationBasicTests.cs" />
    <Compile Include="DomainServices\DataMigration\DataMigrationTestServices.cs" />
    <Compile Include="DomainImpl\DeleteTests.cs" />
    <Compile Include="DomainImpl\DsChartTests.cs" />
    <Compile Include="DomainImpl\LangProjectTests.cs" />
    <Compile Include="Infrastructure\Impl\CmSemanticDomainRepositoryTests.cs" />
    <Compile Include="LinkedFilesRelativePathHelperTests.cs" />
    <Compile Include="DomainImpl\MergeObjectsTests.cs" />
    <Compile Include="DomainImpl\NotebookTests.cs" />
    <Compile Include="DomainServices\ParaNodeMapTests.cs" />
    <Compile Include="DomainServices\CopyObjectTests.cs" />
    <Compile Include="DomainServices\DataMigration\DataMigration7000001Tests.cs" />
    <Compile Include="DomainServices\DataMigration\DataMigration7000002Tests.cs" />
    <Compile Include="DomainServices\DataMigration\DataMigration7000003Tests.cs" />
    <Compile Include="DomainServices\DataMigration\DataMigration7000005Tests.cs" />
    <Compile Include="DomainServices\DataMigration\DataMigration7000006Tests.cs" />
    <Compile Include="DomainServices\DataMigration\DataMigration7000007Tests.cs" />
    <Compile Include="DomainServices\DataMigration\DataMigrationTests.cs" />
    <Compile Include="DomainServices\DataMigration\IDomainObjectDTORepositoryTests.cs" />
    <Compile Include="DomainServices\DataMigration\MockMDCForDataMigration.cs" />
    <Compile Include="DomainImpl\ScriptureTests.cs" />
    <Compile Include="LcmTestHelper.cs" />
    <Compile Include="FieldDescriptionTests.cs" />
    <Compile Include="DomainImpl\FreeTransEditMonitorTests.cs" />
    <Compile Include="DomainImpl\LexEntryTests.cs" />
    <Compile Include="DomainImpl\LexSenseTests.cs" />
    <Compile Include="DomainImpl\LingTests.cs" />
    <Compile Include="DomainServices\ParagraphParserTests.cs" />
    <Compile Include="Infrastructure\Impl\PersistingLayerTests.BEPPortTests.cs" />
    <Compile Include="Infrastructure\Impl\PropChangedTests.cs" />
    <Compile Include="DomainServices\ReferenceAdjusterServiceTests.cs" />
    <Compile Include="Infrastructure\Impl\RepositoryTests.cs" />
    <Compile Include="DomainImpl\ReversalIndexTests.cs" />
    <Compile Include="DomainServices\MorphServicesTests.cs" />
    <Compile Include="DomainImpl\ScrBookTests.cs">
      <SubType>Code</SubType>
    </Compile>
    <Compile Include="DomainImpl\ScrFootnoteTests.cs" />
    <Compile Include="DomainImpl\ScrImportFileInfoTests.cs" />
    <Compile Include="DomainImpl\ScrImportSetTests.cs" />
    <Compile Include="DomainServices\ScriptureSegmentLabelTests.cs" />
    <Compile Include="DomainImpl\ScriptureSideEffectsTests.cs" />
    <Compile Include="DomainImpl\ScrMappingListTests.cs" />
    <Compile Include="DomainImpl\ScrSectionTests.cs" />
    <Compile Include="DomainServices\ScrSfFileListTests.cs" />
    <Compile Include="DomainImpl\ScrTxtParaTests.cs" />
    <Compile Include="DomainServices\ScrVerseTests.cs" />
    <Compile Include="DomainImpl\SenseOrEntryTests.cs" />
    <Compile Include="DomainServices\SharedBackendServicesTests.cs" />
    <Compile Include="DomainImpl\StFootnoteTests.cs" />
    <Compile Include="DomainServices\StringServicesTests.cs" />
    <Compile Include="DomainServices\StTextAnnotationNavigatorTests.cs" />
    <Compile Include="DomainImpl\StTextTests.cs" />
    <Compile Include="DomainServices\StTxtParaBldrTests.cs" />
    <Compile Include="DomainImpl\StTxtParaTests.cs" />
    <Compile Include="DomainServices\StyleInfoTableTests.cs" />
    <Compile Include="Infrastructure\Impl\TestBigSorting.cs" />
    <Compile Include="TestDirectoryFinder.cs" />
    <Compile Include="TestLcmDirectories.cs" />
    <Compile Include="TestProjectId.cs" />
    <Compile Include="Infrastructure\UowHelperTests.cs" />
    <Compile Include="DomainImpl\ValidationTests.cs" />
    <Compile Include="DomainServices\LcmStyleSheetTests.cs" />
    <Compile Include="Infrastructure\Impl\IActionHandlerTests.cs" />
    <Compile Include="ScrInMemoryLcmTestBase.cs" />
    <Compile Include="DomainImpl\GeneratedPropertyAccessorTests.cs" />
    <Compile Include="LcmCacheTests.cs" />
    <Compile Include="DomainImpl\StringsTests.cs" />
    <Compile Include="LcmTestBase.cs" />
    <Compile Include="Infrastructure\Impl\IFwMetaDataCacheTests.cs" />
    <Compile Include="Application\Impl\IDomainDataByFlidTests.cs" />
    <Compile Include="DomainImpl\VectorTests.cs" />
    <Compile Include="DomainServices\VirtualOrderingServicesTests.cs" />
    <Compile Include="Infrastructure\Impl\VirtualPropertyPropChangedTests.cs" />
    <Compile Include="DomainServices\WritingSystemServicesTests.cs" />
    <Compile Include="Application\ApplicationServices\XmlImportDataTests.cs" />
    <Compile Include="Application\ApplicationServices\XmlListTests.cs" />
    <Compile Include="Application\ApplicationServices\XmlTranslatedListsTests.cs" />
    <Compile Include="Infrastructure\Impl\LcmInvertSetTests.cs" />
    <Compile Include="DomainImpl\ReadWriteServicesTests.cs" />
  </ItemGroup>
  <ItemGroup>
    <None Include="App.config" />
    <None Include="packages.config" />
    <None Include="TestData\x-kal-fonipa_7000043.ldml" />
    <None Include="TestData\x-kal_7000043.ldml" />
  </ItemGroup>
  <ItemGroup>
    <Content Include="TestData\DataMigration7000042C.xml" />
    <Content Include="TestData\DataMigration7000042D.xml" />
    <Content Include="TestData\DataMigration7000042E.xml" />
    <Content Include="TestData\DataMigration7000069_Dialects.xml" />
    <Content Include="TestData\DataMigration7000069_Etymology.xml" />
    <Content Include="TestData\DataMigration7000069_CustomExemplar.xml" />
    <Content Include="TestData\DataMigration7000069_CustomUsageNote.xml" />
    <Content Include="TestData\DataMigration7000069.xml">
      <SubType>Designer</SubType>
    </Content>
    <Content Include="TestData\DataMigration7000070.xml" />
    <Content Include="TestData\DataMigration7000067TestData.xml" />
    <Content Include="TestData\DataMigration7000058_NonEmptyGlossAppend.xml" />
    <Content Include="TestData\DataMigration7000058_EmptyGlossAppend.xml" />
    <Content Include="TestData\DataMigration7000057_Normal.xml" />
    <Content Include="TestData\DataMigration7000057_SubInflTypes.xml" />
    <Content Include="TestData\DataMigration7000059.xml">
      <SubType>Designer</SubType>
    </Content>
    <Content Include="TestData\DataMigration7000061.xml">
      <SubType>Designer</SubType>
    </Content>
    <Content Include="TestData\DataMigration7000062.xml">
      <SubType>Designer</SubType>
    </Content>
    <Content Include="TestData\DataMigration7000063.xml" />
    <Content Include="TestData\DataMigration7000065.xml">
      <SubType>Designer</SubType>
    </Content>
    <Content Include="TestData\DataMigration7000066_CustomPropertyMagnet.xml" />
    <Content Include="TestData\DataMigration7000066_RegularPropertyMagnet.xml" />
    <Content Include="TestData\DataMigration7000069_ExtendedNote.xml" />
    <Content Include="TestData\DataMigration7000069_UnspecComplexAndVariantType.xml" />
    <Content Include="TestData\DataMigration7000071.xml" />
    <Content Include="TestData\DataMigration7000072.xml" />
    <Content Include="TestData\TeStyles.xml" />
    <None Include="TestData\am-Ethi-fonipa_7000069.ldml" />
    <None Include="TestData\am-Ethi_7000069.ldml" />
    <None Include="TestData\ClosingTagSpansBuffer.fwdata" />
    <None Include="TestData\CorruptedXMLFileTest.fwdata" />
    <None Include="TestData\DataMigration7000010Tests.xml" />
    <None Include="TestData\DataMigration7000008Tests.xml" />
    <None Include="TestData\DataMigration7000005Tests.xml" />
    <None Include="TestData\DataMigration7000006Tests.xml" />
    <None Include="TestData\DataMigration7000007Tests.xml" />
    <None Include="TestData\DataMigration7000010_AnnotationDefns.xml" />
    <None Include="TestData\DataMigration7000010_BasicSegments.xml" />
    <None Include="TestData\DataMigration7000010_CommonData.xml" />
    <None Include="TestData\DataMigration7000010_Discourse.xml" />
    <None Include="TestData\DataMigration7000010_PathologicalDiscourseChartRows.xml" />
    <None Include="TestData\DataMigration7000010_PathologicalSegments.xml" />
    <None Include="TestData\DataMigration7000010_PathologicalSegments_Duplicates.xml" />
    <None Include="TestData\DataMigration7000010_DiscoursePunct.xml" />
    <None Include="TestData\DataMigration7000010_TextTags.xml" />
    <Content Include="TestData\DataMigration7000010_WrongMovedTextMarkerWs.xml" />
    <Content Include="TestData\DataMigration7000025.xml" />
    <Content Include="TestData\DataMigration7000010_Discourse_BadCCARef.xml" />
    <Content Include="TestData\DataMigration7000010_SegmentsNoXfics.xml" />
    <Content Include="TestData\DataMigration7000013_CommonData.xml" />
    <Content Include="TestData\DataMigration7000013_Discourse.xml" />
    <Content Include="TestData\DataMigration7000014_Evaluations.xml" />
    <Content Include="TestData\DataMigration7000015.xml" />
    <Content Include="TestData\DataMigration7000016.xml" />
    <Content Include="TestData\DataMigration7000017.xml" />
    <Content Include="TestData\DataMigration7000017A.xml" />
    <Content Include="TestData\DataMigration7000017B.xml" />
    <Content Include="TestData\DataMigration7000017C.xml" />
    <Content Include="TestData\DataMigration7000018.xml" />
    <Content Include="TestData\DataMigration7000019Tests.xml" />
    <Content Include="TestData\DataMigration7000020.xml" />
    <Content Include="TestData\DataMigration7000022.xml" />
    <Content Include="TestData\DataMigration7000023.xml" />
    <Content Include="TestData\DataMigration7000024Tests.xml" />
    <Content Include="TestData\DataMigration7000024Tests1.xml" />
    <Content Include="TestData\DataMigration7000026Tests.xml" />
    <Content Include="TestData\DataMigration7000028.xml" />
    <Content Include="TestData\DataMigration7000029Tests.xml" />
    <Content Include="TestData\DataMigration7000030.xml" />
    <Content Include="TestData\DataMigration7000031Tests.xml" />
    <Content Include="TestData\DataMigration7000032.xml" />
    <Content Include="TestData\DataMigration7000033.xml" />
    <Content Include="TestData\DataMigration7000034.xml" />
    <Content Include="TestData\DataMigration7000040.xml" />
    <Content Include="TestData\DataMigration7000041.xml" />
    <Content Include="TestData\DataMigration7000041a.xml" />
    <Content Include="TestData\DataMigration7000042A.xml" />
    <Content Include="TestData\DataMigration7000042B.xml" />
    <Content Include="TestData\DataMigration7000044.xml" />
    <None Include="TestData\DuplicateGuids.fwdata" />
    <None Include="TestData\en_7000043.ldml" />
    <None Include="TestData\en_7000069.ldml" />
    <None Include="TestData\SlightlyCorruptedXMLFile.fwdata" />
    <None Include="TestData\FeatureSystem2.xml" />
    <None Include="TestData\FeatureSystem3.xml" />
    <None Include="TestData\NoLanguageProjectTestData.xml" />
    <None Include="TestData\NotXML.txt" />
    <None Include="TestData\NoWritingSystems.xml" />
    <None Include="TestData\ParagraphParserTestTexts.xml" />
  </ItemGroup>
  <ItemGroup />
  <ItemGroup>
    <BootstrapperPackage Include="Microsoft.Net.Client.3.5">
      <Visible>False</Visible>
      <ProductName>.NET Framework 3.5 SP1 Client Profile</ProductName>
      <Install>false</Install>
    </BootstrapperPackage>
    <BootstrapperPackage Include="Microsoft.Net.Framework.3.5.SP1">
      <Visible>False</Visible>
      <ProductName>.NET Framework 3.5 SP1</ProductName>
      <Install>true</Install>
    </BootstrapperPackage>
    <BootstrapperPackage Include="Microsoft.Windows.Installer.3.1">
      <Visible>False</Visible>
      <ProductName>Windows Installer 3.1</ProductName>
      <Install>true</Install>
    </BootstrapperPackage>
  </ItemGroup>
  <ItemGroup>
    <ProjectReference Include="..\..\src\SIL.LCModel.Core\SIL.LCModel.Core.csproj">
      <Project>{4c7d6b65-a331-4ed7-9b53-3301e714f8e7}</Project>
      <Name>SIL.LCModel.Core</Name>
    </ProjectReference>
    <ProjectReference Include="..\..\src\SIL.LCModel\SIL.LCModel.csproj">
      <Project>{e5e9ddc7-2855-4d92-ad46-960ac4c46457}</Project>
      <Name>SIL.LCModel</Name>
    </ProjectReference>
    <ProjectReference Include="..\..\src\SIL.LCModel.Utils\SIL.LCModel.Utils.csproj">
      <Project>{4e4ce84f-bb35-416a-8e4f-b8c096da32b7}</Project>
      <Name>SIL.LCModel.Utils</Name>
    </ProjectReference>
    <ProjectReference Include="..\SIL.LCModel.Core.Tests\SIL.LCModel.Core.Tests.csproj">
      <Project>{6524d5af-ad53-498c-b95f-244542a2428c}</Project>
      <Name>SIL.LCModel.Core.Tests</Name>
    </ProjectReference>
    <ProjectReference Include="..\SIL.LCModel.Utils.Tests\SIL.LCModel.Utils.Tests.csproj">
      <Project>{f023f83b-ec39-48d4-a98c-f65e43609b20}</Project>
      <Name>SIL.LCModel.Utils.Tests</Name>
    </ProjectReference>
  </ItemGroup>
  <ItemGroup>
    <Service Include="{82A7F48D-3B50-4B1E-B82E-3ADA8210C358}" />
  </ItemGroup>
  <Import Project="$(MSBuildBinPath)\Microsoft.CSharp.targets" />
  <!-- To modify your build process, add your task inside one of the targets below and uncomment it.
	   Other similar extension points exist, see Microsoft.Common.targets.
  <Target Name="BeforeBuild">
  </Target>
  <Target Name="AfterBuild">
  </Target>
  -->
</Project><|MERGE_RESOLUTION|>--- conflicted
+++ resolved
@@ -113,15 +113,11 @@
       <SpecificVersion>False</SpecificVersion>
       <HintPath>..\..\lib\downloads\SIL.Core.dll</HintPath>
     </Reference>
-<<<<<<< HEAD
-    <Reference Include="SIL.TestUtilities">
-=======
-    <Reference Include="SIL.Lexicon, Version=6.0.0.0, Culture=neutral, PublicKeyToken=cab3c8c5232dfcf2, processorArchitecture=AMD64">
+    <Reference Include="SIL.Lexicon">
       <SpecificVersion>False</SpecificVersion>
       <HintPath>..\..\lib\downloads\SIL.Lexicon.dll</HintPath>
     </Reference>
-    <Reference Include="SIL.TestUtilities, Version=3.1.0.0, Culture=neutral, PublicKeyToken=cab3c8c5232dfcf2, processorArchitecture=MSIL">
->>>>>>> 28e95872
+    <Reference Include="SIL.TestUtilities">
       <SpecificVersion>False</SpecificVersion>
       <HintPath>..\..\lib\downloads\SIL.TestUtilities.dll</HintPath>
     </Reference>
