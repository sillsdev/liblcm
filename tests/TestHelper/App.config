--- conflicted
+++ resolved
@@ -8,13 +8,10 @@
       <dependentAssembly>
         <assemblyIdentity name="Newtonsoft.Json" publicKeyToken="30ad4fe6b2a6aeed" culture="neutral" />
         <bindingRedirect oldVersion="0.0.0.0-12.0.0.0" newVersion="12.0.0.0" />
-<<<<<<< HEAD
-=======
       </dependentAssembly>
       <dependentAssembly>
         <assemblyIdentity name="icu.net" publicKeyToken="416fdd914afa6b66" culture="neutral" />
         <bindingRedirect oldVersion="0.0.0.0-2.7.0.0" newVersion="2.7.0.0" />
->>>>>>> f562fd1e
       </dependentAssembly>
     </assemblyBinding>
   </runtime>
