--- conflicted
+++ resolved
@@ -30,44 +30,9 @@
   </PropertyGroup>
 
   <ItemGroup>
-<<<<<<< HEAD
     <PackageReference Include="GitVersion.MsBuild" Version="5.6.8" PrivateAssets="All" />
     <PackageReference Include="Microsoft.SourceLink.GitHub" Version="1.0.0" PrivateAssets="All" />
     <PackageReference Include="SIL.ReleaseTasks" Version="2.5.0" PrivateAssets="All" />
-=======
-    <Reference Include="icu.net, Version=2.7.0.0, Culture=neutral, PublicKeyToken=416fdd914afa6b66, processorArchitecture=MSIL">
-      <HintPath>..\..\packages\icu.net.2.7.0-beta.10\lib\net451\icu.net.dll</HintPath>
-      <Private>True</Private>
-    </Reference>
-    <Reference Include="Microsoft.DotNet.PlatformAbstractions, Version=2.0.4.0, Culture=neutral, PublicKeyToken=adb9793829ddae60, processorArchitecture=MSIL">
-      <HintPath>..\..\packages\Microsoft.DotNet.PlatformAbstractions.2.0.4\lib\net45\Microsoft.DotNet.PlatformAbstractions.dll</HintPath>
-    </Reference>
-    <Reference Include="Microsoft.Extensions.DependencyModel, Version=2.0.4.0, Culture=neutral, PublicKeyToken=adb9793829ddae60, processorArchitecture=MSIL">
-      <HintPath>..\..\packages\Microsoft.Extensions.DependencyModel.2.0.4\lib\net451\Microsoft.Extensions.DependencyModel.dll</HintPath>
-    </Reference>
-    <Reference Include="Newtonsoft.Json, Culture=neutral, PublicKeyToken=30ad4fe6b2a6aeed, processorArchitecture=MSIL">
-      <HintPath>..\..\packages\Newtonsoft.Json.12.0.3\lib\net45\Newtonsoft.Json.dll</HintPath>
-    </Reference>
-    <Reference Include="System" />
-    <Reference Include="System.Core" />
-    <Reference Include="System.ValueTuple, Version=4.0.3.0, Culture=neutral, PublicKeyToken=cc7b13ffcd2ddd51, processorArchitecture=MSIL">
-      <HintPath>..\..\packages\System.ValueTuple.4.5.0\lib\net461\System.ValueTuple.dll</HintPath>
-    </Reference>
-    <Reference Include="System.Xml.Linq" />
-    <Reference Include="System.Data.DataSetExtensions" />
-    <Reference Include="Microsoft.CSharp" />
-    <Reference Include="System.Data" />
-    <Reference Include="System.Net.Http" />
-    <Reference Include="System.Xml" />
-  </ItemGroup>
-  <ItemGroup>
-    <Compile Include="TestHelper.cs" />
-    <Compile Include="Properties\AssemblyInfo.cs" />
-  </ItemGroup>
-  <ItemGroup>
-    <None Include="App.config" />
-    <None Include="packages.config" />
->>>>>>> f562fd1e
   </ItemGroup>
 
   <ItemGroup>
