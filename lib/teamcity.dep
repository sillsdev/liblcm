--- conflicted
+++ resolved
@@ -20,10 +20,6 @@
 SIL.WritingSystems.dll => downloads/
 SIL.WritingSystems.pdb => downloads/
 SIL.TestUtilities.dll => downloads/
-<<<<<<< HEAD
-Newtonsoft.Json.dll => downloads/
-=======
->>>>>>> c7c1544d
 Spart.dll => downloads/
 
 
@@ -41,10 +37,6 @@
 SIL.WritingSystems.dll => downloads/
 SIL.WritingSystems.dll.mdb => downloads/
 SIL.TestUtilities.dll => downloads/
-<<<<<<< HEAD
-Newtonsoft.Json.dll => downloads/
-=======
->>>>>>> c7c1544d
 Spart.dll => downloads/
 
 
@@ -62,8 +54,4 @@
 SIL.WritingSystems.dll => downloads/
 SIL.WritingSystems.pdb => downloads/
 SIL.TestUtilities.dll => downloads/
-<<<<<<< HEAD
-Newtonsoft.Json.dll => downloads/
-=======
->>>>>>> c7c1544d
 Spart.dll => downloads/